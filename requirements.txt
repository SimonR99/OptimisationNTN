--- conflicted
+++ resolved
@@ -3,8 +3,5 @@
 PySide6==6.8.0.2
 black
 matplotlib==3.9.2
-<<<<<<< HEAD
 pygad
-=======
-pandas
->>>>>>> 55a9546e
+pandas