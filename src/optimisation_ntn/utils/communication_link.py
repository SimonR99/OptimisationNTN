from typing import List

import numpy as np

from optimisation_ntn.utils.earth import Earth

<<<<<<< HEAD
from ..networks.request import Request
=======
from ..network.request import Request
>>>>>>> 2f8fffbc
from ..nodes.base_node import BaseNode


class CommunicationLink:
    def __init__(
        self,
        node_a: BaseNode,
        node_b: BaseNode,
        total_bandwidth: float,
        signal_power: float,
        carrier_frequency: float,
    ):
        self.node_a = node_a
        self.node_b = node_b
        self.total_bandwidth = total_bandwidth
        self.signal_power = signal_power
        self.carrier_frequency = carrier_frequency
        self.transmission_queue: List[Request] = []  # FIFO queue
        self.request_progress = 0  # Track bits transmitted for the current request

        # Identify compatible antennas for communication
        self.antenna_a, self.antenna_b = self.find_compatible_antennas()

        if not self.antenna_a or not self.antenna_b:
            raise ValueError(
                f"No compatible antennas found between {node_a} and {node_b}"
            )

    def find_compatible_antennas(self):
        """Finds and returns a pair of compatible antennas between the two nodes."""
        for antenna_a in self.node_a.antennas:
            antenna_b = self.node_b.get_compatible_antenna(antenna_a)
            if antenna_b:
                return antenna_a, antenna_b
        return None, None

    @property
    def link_length(self) -> float:
        """Calculates the distance between node_a and node_b."""
        return np.sqrt(
            (self.node_a.position.x - self.node_b.position.x) ** 2
            + (self.node_a.position.y - self.node_b.position.y) ** 2
        )

    @property
    def noise_power(self) -> float:
        """Calculates noise power based on the receiver's spectral noise density."""
        spectral_noise_density = (
            self.node_b.spectral_noise_density
        )  # Assumes node_b is the receiver
        return spectral_noise_density * self.adjusted_bandwidth

    @property
    def adjusted_bandwidth(self) -> float:
        """Adjusts bandwidth based on the number of active links with the same type."""
        active_count = self.node_b.get_active_count(type(self.node_a))
        return self.total_bandwidth / max(1, active_count)

    def calculate_fspl(self) -> float:
        """Calculates Free-Space Path Loss (FSPL) for the link."""
        return (
            4 * np.pi * self.link_length * self.carrier_frequency / Earth.speed_of_light
        ) ** 2

    def calculate_snr(self) -> float:
        """Calculates the Signal-to-Noise Ratio (SNR) for the link."""
        fspl = self.calculate_fspl()
        # Use gains from compatible antennas
        return (self.signal_power * self.antenna_a.gain * self.antenna_b.gain) / (
            fspl * self.noise_power
        )

    def calculate_capacity(self) -> float:
        """Calculates the link capacity based on Shannon's formula using adjusted bandwidth."""
        snr = self.calculate_snr()
        return self.adjusted_bandwidth * np.log2(1 + snr)

    def add_to_queue(self, request: Request):
        """Adds a request to the transmission queue and resets progress tracking."""
        self.transmission_queue.append(request)
        self.request_progress = 0  # Initialize progress for the new request

    def tick(self, time: float):
        """Processes requests in the queue, advancing the simulation by the specified time increment."""
        if self.transmission_queue:
            # Get the current request in the queue
            current_request = self.transmission_queue[0]

            # Calculate the number of bits that can be transmitted in this tick
            capacity = self.calculate_capacity()
            bits_to_transmit = capacity * time

            # Increment the request progress by the bits transmitted
            self.request_progress += bits_to_transmit

            # Check if the request has finished transmitting
            if self.request_progress >= current_request.data_size:
                print(
                    f"Delivered {current_request} from {self.node_a} to {self.node_b}"
                )
                self.transmission_queue.pop(0)  # Remove the request after completion
                self.request_progress = 0  # Reset progress for the next request
<<<<<<< HEAD
=======
                if not self.transmission_queue:
                    self.node_b.remove_active_link(
                        type(self.node_a)
                    )  # Decrement active link count
>>>>>>> 2f8fffbc
            else:
                print(
                    f"Processing {current_request} from {self.node_a} to {self.node_b}"
                )<|MERGE_RESOLUTION|>--- conflicted
+++ resolved
@@ -3,14 +3,8 @@
 import numpy as np
 
 from optimisation_ntn.utils.earth import Earth
-
-<<<<<<< HEAD
 from ..networks.request import Request
-=======
-from ..network.request import Request
->>>>>>> 2f8fffbc
 from ..nodes.base_node import BaseNode
-
 
 class CommunicationLink:
     def __init__(
@@ -111,13 +105,6 @@
                 )
                 self.transmission_queue.pop(0)  # Remove the request after completion
                 self.request_progress = 0  # Reset progress for the next request
-<<<<<<< HEAD
-=======
-                if not self.transmission_queue:
-                    self.node_b.remove_active_link(
-                        type(self.node_a)
-                    )  # Decrement active link count
->>>>>>> 2f8fffbc
             else:
                 print(
                     f"Processing {current_request} from {self.node_a} to {self.node_b}"
