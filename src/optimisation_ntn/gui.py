import ctypes
import math
import platform
import random
import sys

import numpy as np
from PySide6 import QtCore, QtGui, QtWidgets
from PySide6.QtCharts import QChart, QChartView, QLineSeries

from .nodes.base_station import BaseStation
from .nodes.haps import HAPS
from .nodes.leo import LEO
from .nodes.user_device import UserDevice
from .simulation import Simulation
from .utils.position import Position

# Task bar Icon on Windows
if platform.system() == "Windows":
    ctypes.windll.shell32.SetCurrentProcessExplicitAppUserModelID("optimisation_ntn")


class SimulationUI(QtWidgets.QMainWindow):
    def __init__(self):
        super().__init__()
        self.setWindowTitle("Optimisation NTN")
        self.setGeometry(100, 100, 1200, 700)
        self.setStyleSheet("background-color: #2e2e2e; color: white;")
        self.current_view = "close"
        self.show_links = True
        self.setWindowIcon(QtGui.QIcon("images/logo.png"))
        self.simulation = None
        self.simulations = {}
        self.initUI()

    def initUI(self):
        main_layout = QtWidgets.QHBoxLayout()

        # Left Panel for Simulation Management and Control (full height)
        left_panel = QtWidgets.QVBoxLayout()
        left_panel.addWidget(self.create_simulation_list())
        left_panel.addWidget(self.create_simulation_control())
        main_layout.addLayout(left_panel, 1)

        # Center and Right content
        center_right_layout = QtWidgets.QVBoxLayout()

        # Upper content (Simulation view and graphs)
        upper_content = QtWidgets.QHBoxLayout()

        # Center display with tabs
        center_layout = QtWidgets.QVBoxLayout()
        tabs = QtWidgets.QTabWidget()
        tabs.addTab(self.create_real_time_view(), "Real-time")
        tabs.addTab(self.create_results_tab(), "Result")
        center_layout.addWidget(tabs)
        upper_content.addLayout(center_layout, 2)

        # Right panel for graphs
        right_panel = QtWidgets.QVBoxLayout()
        right_panel.addWidget(self.create_live_graph("Throughput"))
        right_panel.addWidget(self.create_live_graph("Energy"))
        upper_content.addLayout(right_panel, 1)

        # Add upper content to center-right layout
        center_right_layout.addLayout(upper_content)

        # Add simulation parameters at the bottom
        bottom_panel = self.create_simulation_parameters()
        center_right_layout.addWidget(bottom_panel)

        # Add center-right content to main layout
        main_layout.addLayout(center_right_layout, 3)

        # Set central widget
        central_widget = QtWidgets.QWidget()
        central_widget.setLayout(main_layout)
        self.setCentralWidget(central_widget)

    def create_simulation_list(self):
        sim_list_box = QtWidgets.QGroupBox("Simulations")
        sim_layout = QtWidgets.QVBoxLayout()

        # Add list widget with context menu
        self.sim_list = QtWidgets.QListWidget()
        self.sim_list.itemSelectionChanged.connect(self.update_simulation_selection)
        self.sim_list.setContextMenuPolicy(QtCore.Qt.CustomContextMenu)
        self.sim_list.customContextMenuRequested.connect(self.show_sim_context_menu)
        sim_layout.addWidget(self.sim_list)

        create_btn = QtWidgets.QPushButton("New")
        create_btn.clicked.connect(self.create_new_simulation)
        delete_btn = QtWidgets.QPushButton("Delete")
        load_btn = QtWidgets.QPushButton("Load")
        load_btn.clicked.connect(self.load_simulation)
        duplicate_btn = QtWidgets.QPushButton("Duplicate")
        duplicate_btn.clicked.connect(self.duplicate_simulation)

        sim_layout.addWidget(create_btn)
        sim_layout.addWidget(delete_btn)
        sim_layout.addWidget(load_btn)
        sim_layout.addWidget(duplicate_btn)
        sim_list_box.setLayout(sim_layout)
        return sim_list_box

    def create_simulation_control(self):
        control_box = QtWidgets.QGroupBox("Simulation Control")
        control_layout = QtWidgets.QVBoxLayout()

        # Create button layout
        button_layout = QtWidgets.QHBoxLayout()

        # Run/Pause button
        self.run_pause_btn = QtWidgets.QPushButton("Run")
        self.run_pause_btn.clicked.connect(self.toggle_simulation)
        button_layout.addWidget(self.run_pause_btn)

        # Reset button
        reset_btn = QtWidgets.QPushButton("Reset")
        reset_btn.clicked.connect(self.reset_simulation)
        button_layout.addWidget(reset_btn)

        # Save button
        save_btn = QtWidgets.QPushButton("Save")
        button_layout.addWidget(save_btn)

        control_layout.addLayout(button_layout)

        # Add max simulation time display
        max_time_layout = QtWidgets.QHBoxLayout()
        max_time_layout.addWidget(QtWidgets.QLabel("Max Time:"))
        self.max_time_label = QtWidgets.QLabel(
            f"{Simulation.DEFAULT_MAX_SIMULATION_TIME}s"
        )
        max_time_layout.addWidget(self.max_time_label)
        control_layout.addLayout(max_time_layout)

        control_box.setLayout(control_layout)
        return control_box

    def toggle_simulation(self):
        """Toggle between running and paused states"""
        if self.simulation:
            if hasattr(self, "timer") and self.timer.isActive():
                # Pause simulation
                self.timer.stop()
                self.simulation.is_paused = True
                self.run_pause_btn.setText("Resume")
            else:
                # Start/Resume simulation
                self.start_simulation()
                self.run_pause_btn.setText("Pause")

    def create_simulation_parameters(self):
        # Create horizontal layout for parameters and info
        horizontal_layout = QtWidgets.QHBoxLayout()

        # Create Parameters Panel (left side)
        param_box = QtWidgets.QGroupBox("Simulation Parameters")
        param_layout = QtWidgets.QHBoxLayout()

        # Node controls
        node_controls = QtWidgets.QGridLayout()

        # Base Stations
        node_controls.addWidget(QtWidgets.QLabel("Base Stations:"), 0, 0)
        self.num_bs_input = QtWidgets.QSpinBox()
        self.num_bs_input.setRange(1, 10)
        self.num_bs_input.valueChanged.connect(self.update_base_stations)
        node_controls.addWidget(self.num_bs_input, 0, 1)

        # HAPS
        node_controls.addWidget(QtWidgets.QLabel("HAPS:"), 1, 0)
        self.num_haps_input = QtWidgets.QSpinBox()
        self.num_haps_input.setRange(1, 5)
        self.num_haps_input.valueChanged.connect(self.update_haps)
        node_controls.addWidget(self.num_haps_input, 1, 1)

        # Users
        node_controls.addWidget(QtWidgets.QLabel("Users:"), 2, 0)
        self.num_users_input = QtWidgets.QSpinBox()
        self.num_users_input.setRange(0, 20)
        self.num_users_input.valueChanged.connect(self.update_users)
        node_controls.addWidget(self.num_users_input, 2, 1)

        param_layout.addLayout(node_controls)

        # Add toggle for communication links
        self.show_links_checkbox = QtWidgets.QCheckBox("Show Communication Links")
        self.show_links_checkbox.setChecked(True)
        self.show_links_checkbox.stateChanged.connect(self.toggle_links)
        param_layout.addWidget(self.show_links_checkbox)

        param_box.setLayout(param_layout)
        horizontal_layout.addWidget(param_box)

        # Create Info Panel (right side)
        info_box = QtWidgets.QGroupBox("Simulation Info")
        info_layout = QtWidgets.QGridLayout()

        # Step Duration
        info_layout.addWidget(QtWidgets.QLabel("Step Duration (s):"), 0, 0)
        self.step_duration_input = QtWidgets.QDoubleSpinBox()
        self.step_duration_input.setRange(0.00001, 10.0)
        self.step_duration_input.setDecimals(5)
        self.step_duration_input.setSingleStep(0.0001)
        self.step_duration_input.setValue(0.001)
        self.step_duration_input.valueChanged.connect(self.update_step_duration)
        info_layout.addWidget(self.step_duration_input, 0, 1)

        # Time per step (UI update interval)
        info_layout.addWidget(QtWidgets.QLabel("UI Update Interval (ms):"), 1, 0)
        self.time_step_input = QtWidgets.QSpinBox()
        self.time_step_input.setRange(1, 100)
        self.time_step_input.setValue(100)
        self.time_step_input.valueChanged.connect(self.update_time_step)
        info_layout.addWidget(self.time_step_input, 1, 1)

        # Current simulation info
        info_layout.addWidget(QtWidgets.QLabel("Current Time:"), 2, 0)
        self.current_time_label = QtWidgets.QLabel("0.0s")
        info_layout.addWidget(self.current_time_label, 2, 1)

        info_layout.addWidget(QtWidgets.QLabel("Current Step:"), 3, 0)
        self.current_step_label = QtWidgets.QLabel("0")
        info_layout.addWidget(self.current_step_label, 3, 1)

        info_box.setLayout(info_layout)
        horizontal_layout.addWidget(info_box)

        # Create container widget
        container = QtWidgets.QWidget()
        container.setLayout(horizontal_layout)
        return container

    def create_real_time_view(self):
        layout = QtWidgets.QVBoxLayout()

        # Schematic View with QGraphicsView
        self.schematic_view = QtWidgets.QGraphicsView()
        layout.addWidget(self.schematic_view)

        # Toggle button to switch between views
        self.view_toggle_btn = QtWidgets.QPushButton("Switch to Far View")
        self.view_toggle_btn.clicked.connect(self.toggle_view)
        layout.addWidget(self.view_toggle_btn)

        # Load initial close-up view
        self.load_close_up_view()

        container = QtWidgets.QWidget()
        container.setLayout(layout)
        return container

    def toggle_view(self):
        if self.current_view == "close":
            self.current_view = "far"
            self.view_toggle_btn.setText("Switch to Close-Up View")
        else:
            self.current_view = "close"
            self.view_toggle_btn.setText("Switch to Far View")
        self.update_view()

    def update_view(self):
        """Update the current view"""
        if self.current_view == "close":
            self.load_close_up_view()
        else:
            self.load_far_view()

    def load_close_up_view(self):
        scene = QtWidgets.QGraphicsScene(-200, 0, 400, 400)
        if self.simulation:
            # Add green floor
            floor = scene.addRect(
                -800,
                270,
                1600,
                200,
                QtGui.QPen(QtGui.QColor("darkgreen")),
                QtGui.QBrush(QtGui.QColor("darkgreen")),
            )

            sky = scene.addRect(
                -800,
                0,
                1600,
                270,
                QtGui.QPen(QtGui.QColor("skyblue")),
                QtGui.QBrush(QtGui.QColor("skyblue")),
            )

            # Add HAPS
            haps_pixmap = QtGui.QPixmap("images/haps.png").scaled(30, 30)
            haps_positions = {}

            for node in self.simulation.network.nodes:
                if isinstance(node, HAPS):
                    x_pos = node.position.x * 50
                    y_pos = 100
                    haps_item = QtWidgets.QGraphicsPixmapItem(haps_pixmap)
                    haps_item.setPos(x_pos, y_pos)
                    scene.addItem(haps_item)

                    haps_positions[node] = (
                        x_pos + haps_pixmap.width() / 2,
                        y_pos + haps_pixmap.height() / 2,
                    )

                    text = scene.addText(f"HAPS {node.node_id}")
                    text.setDefaultTextColor(QtGui.QColor("white"))
                    text.setPos(
                        x_pos
                        + haps_pixmap.width() / 2
                        - text.boundingRect().width() / 2,
                        y_pos - 20,
                    )

            # Add Base Stations
            bs_pixmap = QtGui.QPixmap("images/base_station.png").scaled(30, 30)
            bs_positions = {}

            for node in self.simulation.network.nodes:
                if isinstance(node, BaseStation):
                    x_pos = node.position.x * 50
                    y_pos = 250  # Just above the floor
                    bs_item = QtWidgets.QGraphicsPixmapItem(bs_pixmap)
                    bs_item.setPos(x_pos, y_pos)
                    scene.addItem(bs_item)

                    bs_positions[node] = (
                        x_pos + bs_pixmap.width() / 2,
                        y_pos + bs_pixmap.height() / 2,
                    )

                    text = scene.addText(f"BS {node.node_id}")
                    text.setDefaultTextColor(QtGui.QColor("white"))
                    text.setPos(
                        x_pos + bs_pixmap.width() / 2 - text.boundingRect().width() / 2,
                        y_pos + bs_pixmap.height() + 5,
                    )

            # Add Users
            user_pixmap = QtGui.QPixmap("images/person.png").scaled(20, 20)
            user_positions = {}

            for node in self.simulation.network.nodes:
                if isinstance(node, UserDevice):
                    x_pos = node.position.x * 50
                    y_pos = 270
                    user_item = QtWidgets.QGraphicsPixmapItem(user_pixmap)
                    user_item.setPos(x_pos, y_pos)
                    scene.addItem(user_item)
                    user_positions[node] = (
                        x_pos + user_pixmap.width() / 2,
                        y_pos + user_pixmap.height() / 2,
                    )

            # Add LEO satellites
            leo_pixmap = QtGui.QPixmap("images/leo.png").scaled(30, 30)
            leo_positions = {}

            for node in self.simulation.network.nodes:
                if isinstance(node, LEO) and node.is_visible:
                    # Calculate position based on visible angle range
                    view_width = 400  # Width of the view

                    # Map angle from [-13.6, 13.6] to screen coordinates
                    angle_range = np.abs(LEO.initial_angle - LEO.final_angle)
                    x_pos = (
                        (node.current_angle - LEO.initial_angle) / angle_range
                    ) * view_width - view_width / 2
                    y_pos = 50  # Keep constant height for horizontal movement

                    leo_item = QtWidgets.QGraphicsPixmapItem(leo_pixmap)
                    leo_item.setPos(x_pos, y_pos)
                    scene.addItem(leo_item)

                    leo_positions[node] = (
                        x_pos + leo_pixmap.width() / 2,
                        y_pos + leo_pixmap.height() / 2,
                    )

                    # Add angle text
                    angle_text = scene.addText(
                        f"LEO {node.node_id}\nAngle: {node.current_angle:.1f}°"
                    )
                    angle_text.setDefaultTextColor(QtGui.QColor("white"))
                    angle_text.setPos(x_pos, y_pos - 40)

            # Draw communication links if enabled
            if self.show_links:
                # Draw all communication links from the network
                for link in self.simulation.network.communication_links:
                    source = link.node_a
                    target = link.node_b
                    
                    # Get positions based on node types
                    source_pos = None
                    if isinstance(source, UserDevice):
                        source_pos = user_positions.get(source)
                    elif isinstance(source, HAPS):
                        source_pos = haps_positions.get(source)
                    elif isinstance(source, BaseStation):
                        source_pos = bs_positions.get(source)
                    elif isinstance(source, LEO):
                        source_pos = leo_positions.get(source)

                    target_pos = None
                    if isinstance(target, UserDevice):
                        target_pos = user_positions.get(target)
                    elif isinstance(target, HAPS):
                        target_pos = haps_positions.get(target)
                    elif isinstance(target, BaseStation):
                        target_pos = bs_positions.get(target)
                    elif isinstance(target, LEO):
                        target_pos = leo_positions.get(target)

                    if source_pos and target_pos:
                        # Use different colors based on connection type
                        color = "yellow"  # Default color
                        if isinstance(source, LEO) or isinstance(target, LEO):
                            color = "cyan"  # LEO connections
<<<<<<< HEAD
                        elif isinstance(source, BaseStation) or isinstance(
                            target, BaseStation
                        ):
=======
                        elif isinstance(source, BaseStation) or isinstance(target, BaseStation):
>>>>>>> 6afb4686
                            color = "yellow"  # BS connections
                        elif isinstance(source, HAPS) or isinstance(target, HAPS):
                            color = "orange"  # HAPS connections
                        else:
                            color = "white"  # Other connections

                        pen = QtGui.QPen(QtGui.QColor(color))
                        pen.setStyle(QtCore.Qt.SolidLine)
                        pen.setWidth(1)

                        line = scene.addLine(
                            source_pos[0],
                            source_pos[1],
                            target_pos[0],
                            target_pos[1],
                            pen,
                        )
                        line.setOpacity(0.5)

            # Store node positions for request visualization
            node_positions = {}

            # After drawing each node, store its position and add its processing requests
            for node in self.simulation.network.nodes:
                if isinstance(node, BaseStation):
                    x_pos = node.position.x * 50
                    y_pos = 250
                    node_positions[node] = (
                        x_pos + 15,
                        y_pos + 15,
                    )  # Center of the node
                    self.add_processing_requests(scene, node, x_pos + 15, y_pos + 15)

                elif isinstance(node, HAPS):
                    x_pos = node.position.x * 50
                    y_pos = 100
                    node_positions[node] = (x_pos + 15, y_pos + 15)
                    self.add_processing_requests(scene, node, x_pos + 15, y_pos + 15)

                elif isinstance(node, UserDevice):
                    x_pos = node.position.x * 50
                    y_pos = 270
                    node_positions[node] = (x_pos + 10, y_pos + 10)
                    self.add_processing_requests(scene, node, x_pos + 10, y_pos + 10)

            # Draw communication links and requests in transit
            if self.show_links:
                for link in self.simulation.network.communication_links:
                    source_pos = node_positions.get(link.node_a)
                    target_pos = node_positions.get(link.node_b)

                    if source_pos and target_pos:
                        # Draw the link
                        pen = QtGui.QPen(
                            QtGui.QColor(
                                "yellow"
                                if isinstance(link.node_a, BaseStation)
                                or isinstance(link.node_b, BaseStation)
                                else "white"
                            )
                        )
                        pen.setStyle(QtCore.Qt.SolidLine)
                        pen.setWidth(1)
                        line = scene.addLine(
                            source_pos[0],
                            source_pos[1],
                            target_pos[0],
                            target_pos[1],
                            pen,
                        )
                        line.setOpacity(0.5)

                        # Add requests in transit
                        self.add_in_transit_requests(
                            scene, link, source_pos, target_pos
                        )

        self.schematic_view.setScene(scene)
        self.schematic_view.centerOn(0, 200)

    def load_far_view(self):
        # Determine dimensions based on the view
        view_width = self.schematic_view.width()
        view_height = self.schematic_view.height()

        # Set the scene to fit the view and center on (0, 0)
        scene = QtWidgets.QGraphicsScene(
            -view_width / 2, -view_height / 2, view_width, view_height
        )

        night_sky = scene.addRect(
            -view_width / 2,
            -view_height / 2,
            view_width,
            view_height,
            QtGui.QPen(QtGui.QColor("black")),
            QtGui.QBrush(QtGui.QColor("black")),
        )

        # Radius for Earth, HAPS, and LEO layers
        earth_radius = min(view_width, view_height) * 0.3
        haps_radius = earth_radius + 3  # HAPS layer above the Earth
        leo_radius = earth_radius + 75  # LEO layer further out

        # Add Earth at center
        earth = scene.addEllipse(
            -earth_radius,
            -earth_radius,
            2 * earth_radius,
            2 * earth_radius,
            QtGui.QPen(QtGui.QColor("blue")),
            QtGui.QBrush(QtGui.QColor("green")),
        )

        # Add HAPS layer as a circular orbit on top
        haps_circle = scene.addEllipse(
            -haps_radius,
            -haps_radius,
            2 * haps_radius,
            2 * haps_radius,
            QtGui.QPen(QtGui.QColor("gray"), 1, QtCore.Qt.DashLine),
        )

        # Add LEO layer as a circular orbit on top
        leo_circle = scene.addEllipse(
            -leo_radius,
            -leo_radius,
            2 * leo_radius,
            2 * leo_radius,
            QtGui.QPen(QtGui.QColor("gray"), 1, QtCore.Qt.DashLine),
        )

        # Add nodes to the scene
        for node in self.simulation.network.nodes:
            if isinstance(node, LEO):
                # Position LEO satellites based on current angle with 0 degrees at the top
                angle_rad = math.radians(node.current_angle)
                x = leo_radius * math.cos(angle_rad)
                y = -leo_radius * math.sin(angle_rad)  # Negative to move upward

                # Add LEO satellite icon
                leo_item = scene.addRect(
                    x - 5,
                    y - 5,
                    10,
                    10,
                    QtGui.QPen(QtGui.QColor("yellow")),
                    QtGui.QBrush(QtGui.QColor("yellow")),
                )

                # Add label
                text = scene.addText(f"LEO {node.node_id}")
                text.setDefaultTextColor(QtGui.QColor("white"))
                text.setPos(x + 10, y)

            elif isinstance(node, HAPS):
                # Position HAPS nodes directly on top of the Earth (0-degree position)
                x = haps_radius * math.cos(math.radians(0))  # Fixed at 0 degrees
                y = -haps_radius * math.sin(math.radians(0))

                # Add HAPS icon
                haps_item = scene.addRect(
                    x - 5,
                    y - 5,
                    10,
                    10,
                    QtGui.QPen(QtGui.QColor("orange")),
                    QtGui.QBrush(QtGui.QColor("orange")),
                )

                # Add label
                text = scene.addText(f"HAPS {node.node_id}")
                text.setDefaultTextColor(QtGui.QColor("white"))
                text.setPos(x + 10, y)

        # Set the scene and fit it to the view
        self.schematic_view.setScene(scene)
        self.schematic_view.fitInView(scene.sceneRect(), QtCore.Qt.KeepAspectRatio)
        self.schematic_view.setHorizontalScrollBarPolicy(QtCore.Qt.ScrollBarAlwaysOff)
        self.schematic_view.setVerticalScrollBarPolicy(QtCore.Qt.ScrollBarAlwaysOff)

    def add_grid(self, scene):
        grid_size = 50
        for x in range(0, 800, grid_size):
            line = scene.addLine(x, 0, x, 600, QtGui.QPen(QtGui.QColor("#444")))
            line.setOpacity(0.5)
        for y in range(0, 600, grid_size):
            line = scene.addLine(0, y, 800, y, QtGui.QPen(QtGui.QColor("#444")))
            line.setOpacity(0.5)

    def create_live_graph(self, title):
        series = QLineSeries()
        series.append(0, random.uniform(50, 150))
        chart = QChart()
        chart.addSeries(series)
        chart.setTitle(title)
        chart.createDefaultAxes()
        chart.setBackgroundBrush(QtGui.QColor("#2e2e2e"))
        chart_view = QChartView(chart)
        chart_view.setRenderHint(QtGui.QPainter.Antialiasing)
        return chart_view

    def create_results_tab(self):
        layout = QtWidgets.QVBoxLayout()
        self.results_list = QtWidgets.QListWidget()
        layout.addWidget(QtWidgets.QLabel("Previous Simulation Results"))
        layout.addWidget(self.results_list)
        container = QtWidgets.QWidget()
        container.setLayout(layout)
        return container

    def start_simulation(self):
        if self.simulation:
            self.simulation.is_paused = False
            update_interval = (
                self.time_step_input.value()
            )  # Get UI update interval in ms

            # Create timer for UI updates
            self.timer = QtCore.QTimer()
            self.timer.timeout.connect(self.simulation_step)
            self.timer.start(update_interval)  # Start timer with specified interval
            self.run_pause_btn.setText("Pause")

    def simulation_step(self):
        """Handle one simulation step with UI update"""
        if self.simulation and not self.simulation.is_paused:
            can_continue = self.simulation.step()

            # Update UI
            if can_continue:
                self.update_simulation_display()
                # Force scene update
                self.load_close_up_view()
                self.schematic_view.viewport().update()
            else:
                self.timer.stop()
                self.run_pause_btn.setText("Run")

    def update_simulation_display(self):
        """Update UI elements showing simulation state"""
        if self.simulation:
            # Update time labels
            self.current_time_label.setText(f"{self.simulation.current_time:.1f}s")
            self.current_step_label.setText(str(self.simulation.current_step))

    def reset_simulation(self):
        if self.simulation:
            # Stop timer if running
            if hasattr(self, "timer") and self.timer.isActive():
                self.timer.stop()
                self.run_pause_btn.setText("Run")

            self.simulation.reset()
            self.update_ui_parameters()
            self.update_view()
            self.current_time_label.setText("0.0s")
            print("Simulation reset.")

    def load_simulation(self):
        # Placeholder for loading a simulation
        pass

    def duplicate_simulation(self):
        # Placeholder for duplicating a simulation
        pass

    def update_simulation_selection(self):
        """Update the selected simulation"""
        try:
            if self.sim_list.currentItem():
                simulation_name = self.sim_list.currentItem().text()
                if simulation_name in self.simulations:
                    self.simulation = self.simulations[simulation_name]
                    self.update_ui_parameters()
                    self.load_close_up_view()
                else:
                    print(f"Warning: Simulation '{simulation_name}' not found")
        except Exception as e:
            print(f"Error updating simulation selection: {str(e)}")

    def create_new_simulation(self):
        """Create a new simulation and add it to the list"""
        try:
            simulation_name = f"Simulation {self.sim_list.count() + 1}"

            # Create new simulation instance with debug mode
            simulation = Simulation(debug=False)

            # Initialize network and matrices
            simulation.initialize_default_nodes()
            simulation.initialize_matrices()

            # Store simulation
            self.simulations[simulation_name] = simulation
            self.simulation = simulation

            # Add to list and select it
            self.sim_list.addItem(simulation_name)
            self.sim_list.setCurrentRow(self.sim_list.count() - 1)

            # Update view
            self.load_close_up_view()

            # Update UI with simulation parameters
            self.update_ui_parameters()

        except Exception as e:
            print(f"Error creating simulation: {str(e)}")

    def update_ui_parameters(self):
        """Update UI controls to match current simulation"""
        if self.simulation:
            # Update spinboxes without triggering their signals
            self.num_bs_input.blockSignals(True)
            self.num_haps_input.blockSignals(True)
            self.num_users_input.blockSignals(True)
            self.step_duration_input.blockSignals(True)

            # Count nodes of each type using new method
            bs_count = self.simulation.network.count_nodes_by_type(BaseStation)
            haps_count = self.simulation.network.count_nodes_by_type(HAPS)
            users_count = self.simulation.network.count_nodes_by_type(UserDevice)

            # Update UI values
            self.num_bs_input.setValue(bs_count)
            self.num_haps_input.setValue(haps_count)
            self.num_users_input.setValue(users_count)
            self.step_duration_input.setValue(self.simulation.time_step)

            # Re-enable signals
            self.num_bs_input.blockSignals(False)
            self.num_haps_input.blockSignals(False)
            self.num_users_input.blockSignals(False)
            self.step_duration_input.blockSignals(False)

    def update_base_stations(self):
        """Update the number of base stations in the simulation and view"""
        if self.simulation:
            num_bs = self.num_bs_input.value()
            self.set_base_stations(num_bs)
            self.load_close_up_view()

    def set_base_stations(self, num_base_stations: int):
        """Remove all existing base stations and create new ones."""
        network = self.simulation.network
        # Remove all existing base stations
        network.nodes = [
            node for node in network.nodes if not isinstance(node, BaseStation)
        ]

        # Add new base stations
        start_x = -(num_base_stations - 1) * 1.5 / 2
        for i in range(num_base_stations):
            x_pos = start_x + (i * 1.5)
            base_station = BaseStation(i, Position(x_pos, 0))
            network.add_node(base_station)

    def update_haps(self):
        if self.simulation:
            num_haps = self.num_haps_input.value()
            self.set_haps(num_haps)
            self.load_close_up_view()

    def set_haps(self, num_haps: int):
        network = self.simulation.network
        # Remove all existing HAPS
        network.nodes = [node for node in network.nodes if not isinstance(node, HAPS)]

        # Add new HAPS
        start_x = -(num_haps - 1) * 2 / 2
        height = 20  # Height for HAPS layer
        for i in range(num_haps):
            x_pos = start_x + (i * 2)
            haps = HAPS(i, Position(x_pos, height))
            network.add_node(haps)

    def update_users(self):
        if self.simulation:
            num_users = self.num_users_input.value()
            self.set_users(num_users)
            self.load_close_up_view()

    def set_users(self, num_users: int):
        network = self.simulation.network
        # Remove all existing users
        network.nodes = [
            node for node in network.nodes if not isinstance(node, UserDevice)
        ]

        # Add new users with random positions
        for i in range(num_users):
            x_pos = random.uniform(-4, 4)
            height = -2  # Height for users (below base stations)
            user = UserDevice(i, Position(x_pos, height))
            network.add_node(user)

    def toggle_links(self, state):
        self.show_links = bool(state)
        self.load_close_up_view()

    def update_time_step(self):
        """Update UI update interval"""
        if hasattr(self, "timer") and self.timer.isActive():
            update_interval = self.time_step_input.value()
            self.timer.setInterval(update_interval)

    def show_sim_context_menu(self, position):
        """Show context menu for simulation list items"""
        menu = QtWidgets.QMenu()

        # Only show menu if an item is selected
        if self.sim_list.currentItem():
            rename_action = menu.addAction("Rename")
            rename_action.triggered.connect(self.rename_simulation)

            # Show menu at cursor position
            menu.exec_(self.sim_list.mapToGlobal(position))

    def rename_simulation(self):
        """Rename the selected simulation"""
        current_item = self.sim_list.currentItem()
        if current_item:
            old_name = current_item.text()

            # Show dialog for new name
            new_name, ok = QtWidgets.QInputDialog.getText(
                self,
                "Rename Simulation",
                "Enter new name:",
                QtWidgets.QLineEdit.Normal,
                old_name,
            )

            if ok and new_name:
                # Update simulation name in dictionary
                self.simulations[new_name] = self.simulations.pop(old_name)
                current_item.setText(new_name)

    def update_step_duration(self):
        """Update simulation time step when UI value changes"""
        if self.simulation:
            self.simulation.time_step = self.step_duration_input.value()

    def add_processing_requests(self, scene, node, node_x, node_y):
        """Add visual representation of requests being processed by a node"""
        if hasattr(node, "processing_queue") and node.processing_queue:
            request_pixmap = QtGui.QPixmap("images/file.png")
            if request_pixmap.isNull():
                print("ERROR: Could not load file.png for processing requests")
                return

            request_pixmap = request_pixmap.scaled(15, 15)

            # Position requests in a semi-circle above the node
            num_requests = len(node.processing_queue)
            radius = 25  # Radius of the circle
            start_angle = -140  # Start angle in degrees
            angle_span = 100  # Total angle span in degrees

            for i, request in enumerate(node.processing_queue):
                # Calculate angle for this request
                angle = math.radians(
                    start_angle
                    + (angle_span * i / (num_requests - 1 if num_requests > 1 else 1))
                )

                # Calculate position
                x = node_x + radius * math.cos(angle)
                y = node_y + radius * math.sin(angle)

                # Add request icon
                request_item = QtWidgets.QGraphicsPixmapItem(request_pixmap)
                request_item.setPos(
                    x - request_pixmap.width() / 2, y - request_pixmap.height() / 2
                )
                scene.addItem(request_item)

                # Add request ID label
                text = scene.addText(f"R{request.id}")
                text.setDefaultTextColor(QtGui.QColor("white"))
                text.setPos(
                    x - text.boundingRect().width() / 2,
                    y - request_pixmap.height() - 15,
                )

    def add_in_transit_requests(self, scene, link, source_pos, target_pos):
        """Add visual representation of requests in transit on a link"""
        if link.transmission_queue:
            request_pixmap = QtGui.QPixmap("images/file.png")
            if request_pixmap.isNull():
                print("ERROR: Could not load file.png for in-transit requests")
                return

            request_pixmap = request_pixmap.scaled(15, 15)

            for i, request in enumerate(link.transmission_queue):
                # Calculate position along the link
                if i == 0:  # First request - show actual progress
                    progress = min(1.0, max(0.0, link.request_progress / request.size))
                else:  # Queue other requests behind the first one
                    progress = max(0.0, (i * -0.1))  # Space them out behind the source

                # Calculate position along the line
                x = source_pos[0] + (target_pos[0] - source_pos[0]) * progress
                y = source_pos[1] + (target_pos[1] - source_pos[1]) * progress

                # Add request icon
                request_item = QtWidgets.QGraphicsPixmapItem(request_pixmap)
                request_item.setPos(
                    x - request_pixmap.width() / 2, y - request_pixmap.height() / 2
                )
                scene.addItem(request_item)

                # Add request ID label
                text = scene.addText(f"R{request.id}")
                text.setDefaultTextColor(QtGui.QColor("white"))
                text.setPos(
                    x - text.boundingRect().width() / 2,
                    y - request_pixmap.height() - 15,
                )


app = QtWidgets.QApplication(sys.argv)
app.setWindowIcon(QtGui.QIcon("images/logo.png"))  # Taskbar icon
window = SimulationUI()
window.show()
sys.exit(app.exec())<|MERGE_RESOLUTION|>--- conflicted
+++ resolved
@@ -394,7 +394,6 @@
                 for link in self.simulation.network.communication_links:
                     source = link.node_a
                     target = link.node_b
-                    
                     # Get positions based on node types
                     source_pos = None
                     if isinstance(source, UserDevice):
@@ -421,13 +420,9 @@
                         color = "yellow"  # Default color
                         if isinstance(source, LEO) or isinstance(target, LEO):
                             color = "cyan"  # LEO connections
-<<<<<<< HEAD
                         elif isinstance(source, BaseStation) or isinstance(
                             target, BaseStation
                         ):
-=======
-                        elif isinstance(source, BaseStation) or isinstance(target, BaseStation):
->>>>>>> 6afb4686
                             color = "yellow"  # BS connections
                         elif isinstance(source, HAPS) or isinstance(target, HAPS):
                             color = "orange"  # HAPS connections
