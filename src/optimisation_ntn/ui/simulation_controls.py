--- conflicted
+++ resolved
@@ -11,15 +11,7 @@
 from optimisation_ntn.nodes.base_station import BaseStation
 from optimisation_ntn.nodes.haps import HAPS
 from optimisation_ntn.nodes.user_device import UserDevice
-<<<<<<< HEAD
 from optimisation_ntn.simulation import Simulation, SimulationConfig
-=======
-from optimisation_ntn.simulation import Simulation
-from optimisation_ntn.algorithms.assignment.strategy_factory import (
-    AssignmentStrategyFactory,
-)
-import numpy as np
->>>>>>> a63e9ca3
 
 
 # pylint: disable=too-many-instance-attributes
@@ -173,7 +165,6 @@
             simulation_name = f"Simulation {self.sim_list.count() + 1}"
 
             # Get power strategy as proper Literal type
-<<<<<<< HEAD
             power_strategy_text = self.strategy_combos["power"].currentText()
             if power_strategy_text not in ["AllOn", "OnDemand", "OnDemandWithTimeout"]:
                 power_strategy_text = "OnDemand"  # Default fallback
@@ -194,21 +185,6 @@
 
             # Set assignment strategy
             strategy = self.strategy_combos["assignment"].currentText()
-=======
-            power_strategy_text = self.power_strategy_combo.currentText()
-            if power_strategy_text not in ["AllOn", "OnDemand", "OnDemandWithTimeout"]:
-                power_strategy_text = "OnDemand"  # Default fallback
-
-            # Create simulation with selected strategies
-            simulation = Simulation(
-                debug=False,
-                power_strategy=power_strategy_text,  # Now it's a proper Literal
-                optimizer=None,
-            )
-
-            # Set assignment strategy
-            strategy = self.assignment_strategy_combo.currentText()
->>>>>>> a63e9ca3
             if strategy in ["GA", "DE", "PSO"]:
                 simulation.optimizer = strategy
                 self.simulations[simulation_name] = simulation
@@ -251,21 +227,12 @@
         """Update UI controls to match current simulation"""
         if self.current_simulation:
             # Block signals during update
-<<<<<<< HEAD
             self.node_inputs["bs"].blockSignals(True)
             self.node_inputs["haps"].blockSignals(True)
             self.node_inputs["users"].blockSignals(True)
             self.time_inputs["step_duration"].blockSignals(True)
             self.strategy_combos["power"].blockSignals(True)
             self.strategy_combos["assignment"].blockSignals(True)
-=======
-            self.num_bs_input.blockSignals(True)
-            self.num_haps_input.blockSignals(True)
-            self.num_users_input.blockSignals(True)
-            self.step_duration_input.blockSignals(True)
-            self.power_strategy_combo.blockSignals(True)
-            self.assignment_strategy_combo.blockSignals(True)
->>>>>>> a63e9ca3
 
             # Count nodes of each type
             bs_count = self.current_simulation.network.count_nodes_by_type(BaseStation)
@@ -315,21 +282,12 @@
                 self.assignment_strategy_combo.setCurrentText(strategy_name)
 
             # Re-enable signals
-<<<<<<< HEAD
             self.node_inputs["bs"].blockSignals(False)
             self.node_inputs["haps"].blockSignals(False)
             self.node_inputs["users"].blockSignals(False)
             self.time_inputs["step_duration"].blockSignals(False)
             self.strategy_combos["power"].blockSignals(False)
             self.strategy_combos["assignment"].blockSignals(False)
-=======
-            self.num_bs_input.blockSignals(False)
-            self.num_haps_input.blockSignals(False)
-            self.num_users_input.blockSignals(False)
-            self.step_duration_input.blockSignals(False)
-            self.power_strategy_combo.blockSignals(False)
-            self.assignment_strategy_combo.blockSignals(False)
->>>>>>> a63e9ca3
 
     def toggle_simulation(self):
         """Toggle between running and paused states"""
@@ -353,29 +311,6 @@
             # Disable step duration input while simulation is running
             self.time_inputs["step_duration"].setEnabled(False)
 
-<<<<<<< HEAD
-=======
-            # If using optimization and have initial assignment, set it up
-            if (
-                self.current_simulation.optimizer
-                and self.current_simulation.initial_assignment is not None
-            ):
-                try:
-                    self.current_simulation.run_with_assignment(
-                        self.current_simulation.initial_assignment
-                    )
-                except Exception as e:
-                    QtWidgets.QMessageBox.critical(
-                        self.parent,
-                        "Simulation Error",
-                        f"Error running simulation with assignment vector: {str(e)}",
-                    )
-                    return
-
-            # Create timer for UI updates
-            self.timer = QtCore.QTimer()
-            self.timer.timeout.connect(self.simulation_step)
->>>>>>> a63e9ca3
             self.timer.start(update_interval)
             self.run_pause_btn.setText("Pause")
 
@@ -400,30 +335,12 @@
 
             except IndexError as e:
                 # Handle matrix bounds error
-<<<<<<< HEAD
                 self.timer.stop()
                 self.run_pause_btn.setText("Run")
                 QtWidgets.QMessageBox.warning(
                     self.parent,
                     "Simulation Ended",
                     f"The simulation has reached the end of the request data matrix. {e}",
-=======
-                self.timer.stop()
-                self.run_pause_btn.setText("Run")
-                QtWidgets.QMessageBox.warning(
-                    self.parent,
-                    "Simulation Ended",
-                    "The simulation has reached the end of the request data matrix.",
-                )
-            except Exception as e:
-                # Handle other errors
-                self.timer.stop()
-                self.run_pause_btn.setText("Run")
-                QtWidgets.QMessageBox.critical(
-                    self.parent,
-                    "Simulation Error",
-                    f"An error occurred during simulation: {str(e)}",
->>>>>>> a63e9ca3
                 )
 
     def reset_simulation(self):
@@ -510,11 +427,7 @@
 
     def _on_time_step_changed(self, value):
         """Handle UI update interval changes"""
-<<<<<<< HEAD
         if self.timer.isActive():
-=======
-        if hasattr(self, "timer") and self.timer.isActive():
->>>>>>> a63e9ca3
             self.timer.setInterval(value)
 
     def _on_assignment_strategy_changed(self, strategy):
@@ -610,7 +523,6 @@
                     self.parent,
                     "Invalid Input",
                     "Please enter valid comma-separated integers.",
-<<<<<<< HEAD
                 )
 
     def _setup_ui_layout(self):
@@ -668,7 +580,4 @@
     @property
     def num_users_input(self):
         """Get user count input"""
-        return self.node_inputs["users"]
-=======
-                )
->>>>>>> a63e9ca3
+        return self.node_inputs["users"]