import re
from abc import ABC
from typing import Dict, List, Optional, Tuple

from optimisation_ntn.utils.earth import Earth

from ..networks.antenna import Antenna
from ..networks.request import Request, RequestStatus
from ..utils.position import Position


class BaseNode(ABC):
    def __init__(
        self,
        node_id: int,
        initial_position: Position,
        temperature=300,
        debug: bool = False,
    ):
        self.node_id = node_id
        self.position = initial_position
        self.state = False
        self.antennas: List[Antenna] = []
        self.temperature = temperature
        self.active_links: Dict[Tuple[type, type], int] = (
            {}
        )  # Track active links by node type pair
        self.current_load = 0.0
        self.cycle_per_bit = 500  # 500 cycles per each bit
        self.frequency = 0e9  # 0 Hz (base node has no processing power)
        self.processing_queue: List[Request] = []
        self.debug = debug

    def add_antenna(self, antenna_type: str, gain: float):
        """Adds an antenna with a specified type and gain to the node."""
        self.antennas.append(Antenna(antenna_type, gain))

    def get_compatible_antenna(self, other_antenna: Antenna) -> Optional[Antenna]:
        """Finds a compatible antenna for communication based on type."""
        for antenna in self.antennas:
            if antenna.is_compatible_with(other_antenna):
                return antenna
        return None

    def get_active_count(self, other_node_type: type) -> int:
        """Returns active link count for a given node type."""
        link_type = (type(self), other_node_type)
        return self.active_links.get(link_type, 0)

    def add_active_link(self, other_node_type: type):
        """Increments active link count for a given node type."""
        link_type = (type(self), other_node_type)
        if link_type not in self.active_links:
            self.active_links[link_type] = 0
        self.active_links[link_type] += 1

    def remove_active_link(self, other_node_type: type):
        """Decrements active link count for a given node type."""
        link_type = (type(self), other_node_type)
        if link_type in self.active_links and self.active_links[link_type] > 0:
            self.active_links[link_type] -= 1

    @property
    def spectral_noise_density(self) -> float:
        """Calculates spectral noise density based on temperature."""
        return Earth.bolztmann_constant * self.temperature

    def turn_on(self):
        """Turn node on"""
        self.state = True

    def turn_off(self):
        """Turn node off"""
        self.state = False

    def __str__(self):
        return f"Node {self.node_id}"

    def can_process(self, request: Request) -> bool:
        return (
            self.state
            and self.frequency > 0
            and self.cycle_per_bit * (self.current_load + request.size) / self.frequency
            <= request.qos_limit
        )

    def add_request_to_process(self, request: Request):
        """Add request to processing queue"""
        if self.can_process(request):
            self.processing_queue.append(request)
            self.current_load += request.size
            request.status = RequestStatus.PROCESSING
            request.current_node = self
            request.processing_progress = 0
            self.debug_print(
                f"Request {request.id} status changed to {request.status.name} at {self}"
            )
        else:
            self.debug_print(
                f"Node {self} cannot process request {request.id} (current load: {self.current_load}, power: {self.frequency})"
            )

    def process_requests(self, time: float):
        """Process requests in queue"""
        if not self.processing_queue:
            return

        # Process each request in queue
        completed = []
        for request in self.processing_queue:
            request.processing_progress += self.frequency * time / self.cycle_per_bit
            self.debug_print(
                f"Node {self}: Processing request {request.id} "
                f"({request.processing_progress:.1f}/{request.size} units)"
            )

<<<<<<< HEAD
            if request.processing_progress >= request.cycle_bits:
                request.update_status(RequestStatus.COMPLETED)
                request.satisfaction = True
=======
            if request.processing_progress >= request.size:
>>>>>>> d9594e15
                completed.append(request)
                self.current_load -= request.size
                request.status = RequestStatus.COMPLETED
                request.satisfaction = True
                self.debug_print(
                    f"Request {request.id} status changed to {request.status.name} at {self}"
                )

        # Remove completed requests
        for request in completed:
            self.processing_queue.remove(request)

    def tick(self, time: float):
        """Update node state including request processing"""
        self.process_requests(time)

    def debug_print(self, *args, **kwargs):
        """Print only if debug mode is enabled"""
        if self.debug:
            print(*args, **kwargs)<|MERGE_RESOLUTION|>--- conflicted
+++ resolved
@@ -1,4 +1,3 @@
-import re
 from abc import ABC
 from typing import Dict, List, Optional, Tuple
 
@@ -114,13 +113,9 @@
                 f"({request.processing_progress:.1f}/{request.size} units)"
             )
 
-<<<<<<< HEAD
-            if request.processing_progress >= request.cycle_bits:
+            if request.processing_progress >= request.size:
                 request.update_status(RequestStatus.COMPLETED)
                 request.satisfaction = True
-=======
-            if request.processing_progress >= request.size:
->>>>>>> d9594e15
                 completed.append(request)
                 self.current_load -= request.size
                 request.status = RequestStatus.COMPLETED
