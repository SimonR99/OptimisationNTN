--- conflicted
+++ resolved
@@ -13,8 +13,7 @@
     ):
         self.node_id = node_id
         self.position = initial_position
-<<<<<<< HEAD
-        self.state = "on"
+        self.state = False
         self.antennas: List[Antenna] = []
         self.temperature = temperature
         self.active_links: Dict[Tuple[type, type], int] = (
@@ -54,9 +53,6 @@
     def spectral_noise_density(self) -> float:
         """Calculates spectral noise density based on temperature."""
         return Earth.bolztmann_constant * self.temperature
-=======
-        self.state = False
->>>>>>> 6056e9a0
 
     def turn_on(self):
         self.state = True
