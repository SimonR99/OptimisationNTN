from optimisation_ntn.utils.position import Position
from .base_node import BaseNode


class BaseStation(BaseNode):
    def __init__(self, node_id: int, initial_position: Position, debug: bool = False):
        super().__init__(node_id, initial_position, debug=debug)
        self.state = True
<<<<<<< HEAD
        self.processing_frequency = 1e9
=======
        self.processing_power = 50.0
        self.processing_frequency = 1e9  # 1 GHz
>>>>>>> 029762c5
        self.k_const = 10e-28
        self.add_antenna("VHF", 10)
        self.name = "BS"

    def __str__(self):
        return f"Base Station {self.node_id}"<|MERGE_RESOLUTION|>--- conflicted
+++ resolved
@@ -6,12 +6,8 @@
     def __init__(self, node_id: int, initial_position: Position, debug: bool = False):
         super().__init__(node_id, initial_position, debug=debug)
         self.state = True
-<<<<<<< HEAD
-        self.processing_frequency = 1e9
-=======
         self.processing_power = 50.0
         self.processing_frequency = 1e9  # 1 GHz
->>>>>>> 029762c5
         self.k_const = 10e-28
         self.add_antenna("VHF", 10)
         self.name = "BS"
