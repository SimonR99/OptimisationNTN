from optimisation_ntn.nodes.user_device import UserDevice
from optimisation_ntn.utils.type import Position

<<<<<<< HEAD
from ..networks.antenna import Antenna
=======
from ..network.antenna import Antenna
>>>>>>> 2f8fffbc
from ..utils.type import Position
from .base_node import BaseNode


class BaseStation(BaseNode):
    def __init__(self, node_id: int, initial_position: Position):
        super().__init__(node_id, initial_position)

        user_base_station_antenna = Antenna([UserDevice], 10)

        self.antennas = [user_base_station_antenna]
        self.state = False
        self.add_antenna("VHF", 1.5)

    def turn_on(self):
        self.state = True

    def turn_off(self):
        self.state = False

    def __str__(self):
        return f"Base Station {self.node_id}"<|MERGE_RESOLUTION|>--- conflicted
+++ resolved
@@ -1,11 +1,7 @@
 from optimisation_ntn.nodes.user_device import UserDevice
 from optimisation_ntn.utils.type import Position
 
-<<<<<<< HEAD
 from ..networks.antenna import Antenna
-=======
-from ..network.antenna import Antenna
->>>>>>> 2f8fffbc
 from ..utils.type import Position
 from .base_node import BaseNode
 
