import numpy as np

from optimisation_ntn.nodes.haps import HAPS
from optimisation_ntn.utils.earth import Earth

from ..utils.type import Position
from .base_node import BaseNode


class LEO(BaseNode):

    leo_altitude = 500e3
    leo_temperature = 200

    leo_orbit_radius = Earth.radius + leo_altitude
    haps_orbit_radius = Earth.radius + HAPS.haps_altitude

    final_angle = (
        180
        - 100
        - np.rad2deg(
            np.arcsin(
                haps_orbit_radius
                * np.sin(np.deg2rad(90 + HAPS.sky_visibility_angle))
                / (leo_orbit_radius)
            )
        )
    )

    initial_angle = -final_angle

    def __init__(self, node_id, start_angle=initial_angle):
        global_position = Earth.calculate_position_from_angle(
            start_angle, self.leo_orbit_radius
        )
        super().__init__(node_id, Earth.global_coordinate_to_local(global_position))
<<<<<<< HEAD
        self.add_antenna("VHF", 1.5)

        self.state = "off"
=======
        self.state = False
>>>>>>> 6056e9a0
        self.battery_capacity = 100
        self.current_angle = start_angle

    @property
    def speed(self):
        """return the speed of the LEO satellite in m/s"""
        return (
            Earth.gravitational_constant * Earth.mass / (self.leo_orbit_radius)
        ) ** 0.5

    @property
    def angular_speed(self):
        """return the angular speed of the LEO satellite in rad/s"""
        return self.speed / self.leo_orbit_radius * 360 / (2 * np.pi)

    def turn_on(self):
        self.state = True

    def turn_off(self):
        self.state = False

    def __str__(self):
        return f"LEO {self.node_id}"

    def tick(self, time):
        # Update the position of the LEO satellite
        delta_angle = self.angular_speed * time
        self.current_angle += delta_angle

        global_position = Earth.calculate_position_from_angle(
            self.current_angle, self.leo_orbit_radius
        )
        self.position = Earth.global_coordinate_to_local(global_position)<|MERGE_RESOLUTION|>--- conflicted
+++ resolved
@@ -34,13 +34,9 @@
             start_angle, self.leo_orbit_radius
         )
         super().__init__(node_id, Earth.global_coordinate_to_local(global_position))
-<<<<<<< HEAD
         self.add_antenna("VHF", 1.5)
 
-        self.state = "off"
-=======
         self.state = False
->>>>>>> 6056e9a0
         self.battery_capacity = 100
         self.current_angle = start_angle
 
