--- conflicted
+++ resolved
@@ -1,11 +1,6 @@
-from optimisation_ntn.networks.antenna import Antenna
-from optimisation_ntn.nodes.user_device import UserDevice
 from optimisation_ntn.utils.earth import Earth
-from optimisation_ntn.utils.position import Position
-from ..networks.request import Request
-
+from .base_node import BaseNode
 from ..utils.position import Position
-from .base_node import BaseNode
 
 
 class HAPS(BaseNode):
@@ -23,8 +18,7 @@
         self.add_antenna("UHF", 2.0)
         self.add_antenna("VHF", 2.0)
         self.state = True
-<<<<<<< HEAD
-        self.battery_capacity = 10000
+        self.battery_capacity = 1000
         self.processing_power = 40.0
         self.processing_frequency = 2.5e9
         self.k_const = 10e-25
@@ -33,16 +27,6 @@
         """Ce peak d'énergie est une constante déterminée sans sources scientifiques."""
         self.turn_on_energy_peak = 2.5e-26
         self.turn_on_standby_energy = 1e-26
-=======
-        self.battery_capacity = 1000
-        self.frequency = 2.5e9  # 2.5 GHz
-
-    def turn_on(self):
-        self.state = True
-
-    def turn_off(self):
-        self.state = False
->>>>>>> d9594e15
 
     def __str__(self):
         return f"HAPS {self.node_id}"