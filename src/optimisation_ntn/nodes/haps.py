from optimisation_ntn.network.antenna import Antenna
from optimisation_ntn.nodes.user_device import UserDevice
from optimisation_ntn.utils.earth import Earth
from optimisation_ntn.utils.type import Position

from .base_node import BaseNode
from ..utils.type import Position


class HAPS(BaseNode):
    haps_altitude = 20e3
    sky_visibility_angle = 10
<<<<<<< HEAD

    def __init__(
        self, node_id: int, initial_position: Position = Position(0, haps_altitude)
    ):
        super().__init__(node_id, initial_position)
        self.add_antenna("UHF", 2.0)  # Example type and gain
        self.add_antenna("VHF", 1.0)  # Another type and gain example

        self.state = "off"
=======
    haps_orbit_radius = Earth.radius + haps_altitude
    
    def __init__(self, node_id: int, initial_position: Position):
        super().__init__(node_id, initial_position)
        self.state = False
>>>>>>> 6056e9a0
        self.battery_capacity = 1000

        haps_leo_antenna = Antenna([type], 10)
        user_device_haps_antenna = Antenna([UserDevice], 10)

    def turn_on(self):
        self.state = True

    def turn_off(self):
        self.state = False

    def __str__(self):
        return f"HAPS {self.node_id}"<|MERGE_RESOLUTION|>--- conflicted
+++ resolved
@@ -3,14 +3,14 @@
 from optimisation_ntn.utils.earth import Earth
 from optimisation_ntn.utils.type import Position
 
+from ..utils.type import Position
 from .base_node import BaseNode
-from ..utils.type import Position
 
 
 class HAPS(BaseNode):
     haps_altitude = 20e3
     sky_visibility_angle = 10
-<<<<<<< HEAD
+    haps_orbit_radius = Earth.radius + haps_altitude
 
     def __init__(
         self, node_id: int, initial_position: Position = Position(0, haps_altitude)
@@ -18,17 +18,8 @@
         super().__init__(node_id, initial_position)
         self.add_antenna("UHF", 2.0)  # Example type and gain
         self.add_antenna("VHF", 1.0)  # Another type and gain example
-
-        self.state = "off"
-=======
-    haps_orbit_radius = Earth.radius + haps_altitude
-    
-    def __init__(self, node_id: int, initial_position: Position):
-        super().__init__(node_id, initial_position)
         self.state = False
->>>>>>> 6056e9a0
         self.battery_capacity = 1000
-
         haps_leo_antenna = Antenna([type], 10)
         user_device_haps_antenna = Antenna([UserDevice], 10)
 
