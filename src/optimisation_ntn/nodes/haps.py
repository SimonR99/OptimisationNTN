from optimisation_ntn.utils.earth import Earth
from .base_node import BaseNode
from ..utils.position import Position


class HAPS(BaseNode):
    haps_altitude = 20e3
    sky_visibility_angle = 10
    haps_orbit_radius = Earth.radius + haps_altitude

    def __init__(
        self, node_id: int, initial_position: Position = Position(0, haps_altitude), debug: bool = False
    ):
        super().__init__(node_id, initial_position, debug=debug)
        self.add_antenna("UHF", 15.0)
        self.add_antenna("VHF", 15.0)
        self.state = True
<<<<<<< HEAD
        self.battery_capacity = 10000
        self.frequency = 2.5e9  # 2.5 GHz

    def turn_on(self):
        self.state = True

    def turn_off(self):
        self.state = False
=======
        self.battery_capacity = 1000
        self.processing_frequency = 2.5e9
        self.k_const = 10e-25
        self.transmission_power = 33
        self.name = "HAPS"
>>>>>>> 83029505

    def __str__(self):
        return f"HAPS {self.node_id}"<|MERGE_RESOLUTION|>--- conflicted
+++ resolved
@@ -15,22 +15,11 @@
         self.add_antenna("UHF", 15.0)
         self.add_antenna("VHF", 15.0)
         self.state = True
-<<<<<<< HEAD
-        self.battery_capacity = 10000
-        self.frequency = 2.5e9  # 2.5 GHz
-
-    def turn_on(self):
-        self.state = True
-
-    def turn_off(self):
-        self.state = False
-=======
         self.battery_capacity = 1000
         self.processing_frequency = 2.5e9
         self.k_const = 10e-25
         self.transmission_power = 33
         self.name = "HAPS"
->>>>>>> 83029505
 
     def __str__(self):
         return f"HAPS {self.node_id}"