""" Simulation class that instantiates the Network class and runs the simulation. """

import random
import time
import numpy as np
import matplotlib.pyplot as plt

from optimisation_ntn.networks.request import RequestStatus

from .algorithms.power_strategy import (
    AllOnStrategy,
    PowerStateStrategy,
    RandomStrategy,
    StaticRandomStrategy,
)
from .matrices.decision_matrices import DecisionMatrices, MatrixType
from .networks.network import Network
from .nodes.base_station import BaseStation
from .nodes.haps import HAPS
from .nodes.leo import LEO
from .nodes.user_device import UserDevice
from .utils.position import Position


class Simulation:
    """Class to run the simulation."""

    DEFAULT_BS_COUNT = 4
    DEFAULT_HAPS_COUNT = 1
    DEFAULT_LEO_COUNT = 1
    DEFAULT_USER_COUNT = 50

    DEFAULT_TICK_TIME = 0.1
    DEFAULT_MAX_SIMULATION_TIME = 300

    def __init__(
        self,
        time_step: float = DEFAULT_TICK_TIME,
        max_time: float = DEFAULT_MAX_SIMULATION_TIME,
        debug: bool = False,
<<<<<<< HEAD
        user_count: int = DEFAULT_USER_COUNT,
    ):
        self.user_count = user_count
=======
        seed: Optional[int] = None,
    ):
        # Set the random seed if provided
        if seed is not None:
            random.seed(seed)

>>>>>>> eae7683d
        self.current_step = 0
        self.current_time = 0.0
        self.time_step = time_step
        self.max_time = max_time
        self.network = Network(debug=debug)
        self.matrices = DecisionMatrices(dimension=user_count)
        self.strategy: PowerStateStrategy | None = None
        self.matrix_history: list[DecisionMatrices] = []
        self.total_requests = 0
        self.request_stats = {status: 0 for status in RequestStatus}
        self.is_paused = False
        self.debug = debug
        """This value is will be positive, however, it is to be minimised; as a greater value, means greater energy consumption"""
        self.system_energy_consumed = 0
        self.energy_consumption_graph_x = []
        self.energy_consumption_graph_y = np.arange(0, 300.1, 0.1)
        self.total_energy_bs = 0
        self.total_energy_haps = 0
        self.total_energy_leo = 0

        # Initialize with default values
        self.initialize_default_nodes()

        # Initialize matrices after network is set up
        self.initialize_matrices()

    @property
    def max_tick_time(self) -> int:
        """Calculate the maximum number of simulation steps."""
        return int(self.max_time / self.time_step)

    def set_strategy(self, strategy: PowerStateStrategy):
        """Set the optimization strategy to use"""
        self.strategy = strategy

    def run(self) -> float:
        """Run simulation until self.max_time.
        Returns:
            float: Total energy consumed during simulation
        """
        start_time = time.time()

        # Print simulation parameters (always show these)
        print("\nStarting simulation with parameters:")
        print(f"Time step: {self.time_step}s")
        print(f"Max simulation time: {self.max_time}s")
        print(f"{self.network}")
        print("\nSimulation running...\n")

        while self.current_time < self.max_time:
            if not self.step():
                break

        # QoS Evaluation
        success_rate = self.evaluate_qos_satisfaction()
        print(f"\nQoS Success Rate: {success_rate:.2f}%")

        # Calculate execution time and print results (always show these)
        execution_time = time.time() - start_time

        # Calculate total energy consumed
        self.system_energy_consumed = self.network.get_total_energy_consumed()
        print("\nSimulation completed:")
        print(f"Total requests: {self.total_requests}")
        print(f"Execution time: {execution_time:.2f} seconds")
        print(f"Simulation steps: {self.current_step}")
        print(f"Simulated time: {self.current_time:.2f} seconds")
        print(f"Average speed: {self.current_step/execution_time:.0f} steps/second")
        print(f"Total energy consumed: {self.system_energy_consumed} joules\n")

        # Print request statistics (always show these)
        print("\nRequest Statistics:")
        for status, count in self.request_stats.items():
            print(f"{status.name}: {count}")

        if self.debug:
            self.consumed_energy_graph()

        # Statistics gathering for total energy consumed for each group of node
        self.total_energy_bs = self.network.get_energy_bs()
        self.total_energy_haps = self.network.get_energy_haps()
        self.total_energy_leo = self.network.get_energy_leo()

        return self.system_energy_consumed

    def evaluate_qos_satisfaction(self) -> float:
        """Evaluate QoS satisfaction for all requests."""
        satisfied_requests = 0

        for user in [n for n in self.network.nodes if isinstance(n, UserDevice)]:
            for request in user.current_requests:

                if request.satisfaction:
                    satisfied_requests += 1

        if self.total_requests == 0:
            return 100.0  # No requests, success rate is 100%

        success_rate = (satisfied_requests / self.total_requests) * 100
        return success_rate

    def step(self) -> bool:
        """Run simulation for a single step."""
        # Apply power states at the beginning of each step
        self.apply_power_states()

        # Get new requests from request matrix for this tick
        new_requests = self.matrices.get_matrix(MatrixType.REQUEST)[
            :, self.current_step
        ]

        # Get user devices and compute nodes
        user_devices = [n for n in self.network.nodes if isinstance(n, UserDevice)]

        # Create new requests for users
        for i, request_flag in enumerate(new_requests):
            if request_flag == 1:
                user = user_devices[i]

                # Create the request
                request = user.create_request(self.current_step)
                compute_nodes = self.network.get_compute_nodes(request)

                # Find optimal compute node based on both compute and network delay
                best_node = None
                best_total_time = float("inf")
                best_path = None
                for compute_node in compute_nodes:
                    # Estimate processing time based on node's compute capacity
                    processing_time = compute_node.processing_time(request)
                    path = self.network.generate_request_path(user, compute_node)
                    network_delay = self.network.get_network_delay(request, path)
                    total_time = processing_time + network_delay

                    if total_time < best_total_time:
                        best_total_time = total_time
                        best_node = compute_node
                        best_path = path

                # If we found a suitable compute node, assign it and initialize routing
                if best_node:
                    user.assign_target_node(request, best_node)
                    request.path = best_path
                    request.path_index = 1
                    request.status = RequestStatus.IN_TRANSIT

                    # Add request to first transmission queue
                    current_node = request.path[0]
                    next_node = request.path[1]

                    # Find the appropriate link
                    for link in self.network.communication_links:
                        if link.node_a == current_node and link.node_b == next_node:
                            link.add_to_queue(request)
                            request.next_node = next_node
                            self.debug_print(
                                f"Added request {request.id} to transmission queue: {current_node} -> {next_node}"
                            )
                            break

                    self.total_requests += 1
                else:
                    self.debug_print(f"No available compute nodes found for {user}")

        # Update network state
        self.network.tick(self.time_step)

        # Update matrices and stats
        self.matrices.update_assignment_matrix(self.network)
        self.update_request_stats()

        # Update time and step counter
        self.current_time += self.time_step
        self.current_step += 1
        self.system_energy_consumed = self.network.get_total_energy_consumed()
        self.energy_consumption_graph_x.append(self.system_energy_consumed)
        return self.current_time < self.max_time

    def reset(self):
        """Reset the simulation to initial state."""
        self.current_time = 0.0
        self.current_step = 0
        self.network = Network()
        self.matrix_history.clear()
        self.total_requests = 0
        self.request_stats = {status: 0 for status in RequestStatus}
        self.system_energy_consumed = 0
        self.initialize_default_nodes()
        self.initialize_matrices()  # Re-initialize matrices after reset

    def initialize_default_nodes(
        self,
        nb_base_station: int = DEFAULT_BS_COUNT,
        nb_haps: int = DEFAULT_HAPS_COUNT,
        nb_leo: int = DEFAULT_LEO_COUNT,
    ):
        """Initialize network with default nodes or a desired amount"""
        # Add default base stations
        self.set_nodes(BaseStation, nb_base_station)

        # Add default HAPS
        self.set_nodes(HAPS, nb_haps)

        # Add default LEO satellites
        for i in range(nb_leo):
            self.network.add_node(LEO(i))

        # Add default user devices
        self.set_nodes(UserDevice, self.user_count)

    def set_nodes(self, node_type: type, count: int, **kwargs):
        """Generic method to set nodes of a specific type."""
        # Remove existing nodes of this type
        self.network.nodes = [
            node for node in self.network.nodes if not isinstance(node, node_type)
        ]

        # Add new nodes based on type
        if node_type == BaseStation:
            start_x = -(count - 1) * 1.5 / 2
            for i in range(count):
                x_pos = start_x + (i * 1.5)
                self.network.add_node(
                    node_type(i, Position(x_pos, 0), debug=self.debug)
                )

        elif node_type == HAPS:
            start_x = -(count - 1) * 2 / 2
            height = 20
            for i in range(count):
                x_pos = start_x + (i * 2)
                self.network.add_node(node_type(i, Position(x_pos, height)))

        elif node_type == UserDevice:
            for i in range(count):
                x_pos = random.uniform(-4, 4)
                height = -2
                self.network.add_node(node_type(i, Position(x_pos, height)))

    def optimize(self, num_iterations: int = 10) -> tuple[float, list[float]]:
        """Run multiple simulations to optimize energy consumption."""
        start_time = time.time()

        print(f"\nStarting optimization with {num_iterations} iterations")
        print("Initial parameters:")
        print(f"Time step: {self.time_step}s")
        print(f"Max simulation time: {self.max_time}s")
        print(f"{self.network}")  # Use Network's string representation
        print("\nOptimization running...\n")

        best_energy = float("inf")
        energy_history = []

        for i in range(num_iterations):
            print(f"Iteration {i+1}/{num_iterations}")
            energy = self.run()
            energy_history.append(energy)

            if energy < best_energy:
                best_energy = energy

            self.reset()

            if self.strategy:
                self.strategy.update_parameters(energy_history)

        # Print optimization results
        execution_time = time.time() - start_time
        print("\nOptimization completed:")
        print(f"Total execution time: {execution_time:.2f} seconds")
        print(
            f"Average time per iteration: {execution_time/num_iterations:.2f} seconds"
        )
        print(f"Best energy found: {best_energy}")

        return best_energy, energy_history

    def calculate_total_energy(self) -> float:
        """Calculate total energy consumed during simulation.

        Returns:
            float: Total energy consumption
        """
        total_energy = 0.0
        for matrix in self.matrix_history:
            # Sum energy consumption from each matrix snapshot
            total_energy += matrix.calculate_energy()
        return total_energy

    def consumed_energy_graph(self):
        plt.plot(
            self.energy_consumption_graph_y,
            self.energy_consumption_graph_x,
            color="blue",
            marker=".",
        )
        plt.title("Energy consumption")
        plt.xlabel("Secondes")
        plt.ylabel("Cumulative system energy consumed")
        plt.show()

    def update_request_stats(self):
        """Update statistics for all requests in the network"""
        # Reset stats
        self.request_stats = {status: 0 for status in RequestStatus}

        # Count requests in each state
        for user in [n for n in self.network.nodes if isinstance(n, UserDevice)]:
            for request in user.current_requests:
                self.request_stats[request.status] += 1

    def initialize_matrices(self):
        """Initialize all matrices needed for simulation"""
        # Calculate required matrix size based on simulation parameters
        matrix_size = self.max_tick_time + 1  # Add 1 to include the final step

        # Generate request matrix using the new counting method
        self.matrices.generate_request_matrix(
            num_requests=self.network.count_nodes_by_type(UserDevice),
            num_steps=matrix_size,
        )

        # Generate coverage matrix
        self.matrices.generate_coverage_matrix(self.network)

        # Generate power matrix with the strategy
        compute_nodes_count = (
            self.network.count_nodes_by_type(HAPS)
            + self.network.count_nodes_by_type(BaseStation)
            + self.network.count_nodes_by_type(LEO)
        )

        # Set the strategy if not already set
        if not self.strategy:
            self.strategy = StaticRandomStrategy()

        self.matrices.generate_power_matrix(
            num_devices=compute_nodes_count,
            num_steps=matrix_size,
            strategy=self.strategy,
        )

    def debug_print(self, *args, **kwargs):
        """Print only if debug mode is enabled"""
        if self.debug:
            print(*args, **kwargs)

    def apply_power_states(self):
        """Apply power states from power matrix to network nodes"""
        power_matrix = self.matrices.get_matrix(MatrixType.POWER_STATE)
        compute_nodes = [
            n for n in self.network.nodes if isinstance(n, (HAPS, BaseStation, LEO))
        ]

        current_power_states = power_matrix[:, self.current_step]

        for node_idx, node in enumerate(compute_nodes):
            if node_idx < len(current_power_states):
                node.set_state(bool(current_power_states[node_idx]))<|MERGE_RESOLUTION|>--- conflicted
+++ resolved
@@ -35,21 +35,16 @@
 
     def __init__(
         self,
+        seed: Optional[int] = None,
         time_step: float = DEFAULT_TICK_TIME,
         max_time: float = DEFAULT_MAX_SIMULATION_TIME,
         debug: bool = False,
-<<<<<<< HEAD
         user_count: int = DEFAULT_USER_COUNT,
-    ):
-        self.user_count = user_count
-=======
-        seed: Optional[int] = None,
     ):
         # Set the random seed if provided
         if seed is not None:
             random.seed(seed)
-
->>>>>>> eae7683d
+        self.user_count = user_count
         self.current_step = 0
         self.current_time = 0.0
         self.time_step = time_step
