--- conflicted
+++ resolved
@@ -307,47 +307,6 @@
                 height = -2
                 self.network.add_node(node_type(i, Position(x_pos, height)))
 
-<<<<<<< HEAD
-=======
-    def optimize(self, num_iterations: int = 10) -> tuple[float, list[float]]:
-        """Run multiple simulations to optimize energy consumption."""
-        start_time = time.time()
-
-        print(f"\nStarting optimization with {num_iterations} iterations")
-        print("Initial parameters:")
-        print(f"Time step: {self.time_step}s")
-        print(f"Max simulation time: {self.max_time}s")
-        print(f"{self.network}")  # Use Network's string representation
-        print("\nOptimization running...\n")
-
-        best_energy = float("inf")
-        energy_history = []
-
-        for i in range(num_iterations):
-            print(f"Iteration {i+1}/{num_iterations}")
-            energy = self.run()
-            energy_history.append(energy)
-
-            if energy < best_energy:
-                best_energy = energy
-
-            self.reset()
-
-            if self.strategy:
-                self.strategy.update_parameters(energy_history)
-
-        # Print optimization results
-        execution_time = time.time() - start_time
-        print("\nOptimization completed:")
-        print(f"Total execution time: {execution_time:.2f} seconds")
-        print(
-            f"Average time per iteration: {execution_time/num_iterations:.2f} seconds"
-        )
-        print(f"Best energy found: {best_energy}")
-
-        return best_energy, energy_history
-
->>>>>>> b29916c0
     def consumed_energy_graph(self):
         plt.plot(
             self.energy_consumption_graph_y,
