""" Simulation class that instantiates the Network class and runs the simulation. """

import random
import time
from typing import Optional

<<<<<<< HEAD
from sympy.strategies.core import switch

from optimisation_ntn.networks.request import RequestStatus
=======
import matplotlib.pyplot as plt
import numpy as np

from optimisation_ntn.networks.request import Request, RequestStatus
>>>>>>> 6b5e73f5

from .algorithms.power_strategy import (
    AllOnStrategy,
    PowerStateStrategy,
    RandomStrategy,
    StaticRandomStrategy,
    GeneticAlgorithmStrategy,
)
from .matrices.decision_matrices import DecisionMatrices, MatrixType
from .networks.network import Network
from .nodes.base_station import BaseStation
from .nodes.haps import HAPS
from .nodes.leo import LEO
from .nodes.user_device import UserDevice
from .utils.position import Position


class Simulation:
    """Class to run the simulation."""

    DEFAULT_BS_COUNT = 4
    DEFAULT_HAPS_COUNT = 1
    DEFAULT_LEO_COUNT = 1
    DEFAULT_USER_COUNT = 50

    DEFAULT_TICK_TIME = 0.1
    DEFAULT_MAX_SIMULATION_TIME = 300

    def __init__(
        self,
        seed: Optional[int] = None,
        time_step: float = DEFAULT_TICK_TIME,
        max_time: float = DEFAULT_MAX_SIMULATION_TIME,
        debug: bool = False,
        user_count: int = DEFAULT_USER_COUNT,
<<<<<<< HEAD
        strategy="StaticRandomStrategy",
=======
        strategy="AllOn",
>>>>>>> 6b5e73f5
    ):
        # Set the random seed if provided
        if seed is not None:
            random.seed(seed)
        self.user_count = user_count
        self.current_step = 0
        self.current_time = 0.0
        self.time_step = time_step
        self.max_time = max_time
        self.network = Network(debug=debug)
        self.matrices = DecisionMatrices(dimension=user_count)
        self.strategy = self.set_strategy(strategy)
        self.matrix_history: list[DecisionMatrices] = []
        self.total_requests = 0
        self.request_stats = {status: 0 for status in RequestStatus}
        self.is_paused = False
        self.debug = debug
        """This value is will be positive, however, it is to be minimised; as a greater value, means greater energy consumption"""
        self.system_energy_consumed = 0
        self.energy_consumption_graph_x = []
        self.energy_consumption_graph_y = np.arange(0, 300.1, 0.1)
        self.total_energy_bs = 0
        self.total_energy_haps = 0
        self.total_energy_leo = 0

        # Initialize with default values
        self.initialize_default_nodes()

        # Initialize matrices after network is set up
        self.initialize_matrices()

    @property
    def max_tick_time(self) -> int:
        """Calculate the maximum number of simulation steps."""
        return int(self.max_time / self.time_step)

    def set_strategy(self, strategy: str):
        """Set the optimization strategy to use"""
        match strategy:
            case "AllOn":
                return AllOnStrategy()
            case "Random":
                return RandomStrategy()
            case "StaticRandom":
                return StaticRandomStrategy()
<<<<<<< HEAD
            case "Genetic":
                return GeneticAlgorithmStrategy()
=======
>>>>>>> 6b5e73f5

    def run(self) -> float:
        """Run simulation until self.max_time.
        Returns:
            float: Total energy consumed during simulation
        """
        start_time = time.time()

        # Print simulation parameters (always show these)
        print("\nStarting simulation with parameters:")
        print(f"Time step: {self.time_step}s")
        print(f"Max simulation time: {self.max_time}s")
        print(f"{self.network}")
        print("\nSimulation running...\n")

        while self.current_time < self.max_time:
            if not self.step():
                break

        # QoS Evaluation
        success_rate = self.evaluate_qos_satisfaction()
        print(f"\nQoS Success Rate: {success_rate:.2f}%")

        # Calculate execution time and print results (always show these)
        execution_time = time.time() - start_time

        # Calculate total energy consumed
        self.system_energy_consumed = self.network.get_total_energy_consumed()
        print("\nSimulation completed:")
        print(f"Total requests: {self.total_requests}")
        print(f"Execution time: {execution_time:.2f} seconds")
        print(f"Simulation steps: {self.current_step}")
        print(f"Simulated time: {self.current_time:.2f} seconds")
        print(f"Average speed: {self.current_step/execution_time:.0f} steps/second")
        print(f"Total energy consumed: {self.system_energy_consumed} joules\n")

        # Print request statistics (always show these)
        print("\nRequest Statistics:")
        for status, count in self.request_stats.items():
            print(f"{status.name}: {count}")

        if self.debug:
            self.consumed_energy_graph()

        # Statistics gathering for total energy consumed for each group of node
        self.total_energy_bs = self.network.get_energy_bs()
        self.total_energy_haps = self.network.get_energy_haps()
        self.total_energy_leo = self.network.get_energy_leo()

        return self.system_energy_consumed

    def evaluate_qos_satisfaction(self) -> float:
        """Evaluate QoS satisfaction for all requests."""
        satisfied_requests = 0

        for user in [n for n in self.network.nodes if isinstance(n, UserDevice)]:
            for request in user.current_requests:
                if request.status == RequestStatus.COMPLETED:
                    satisfied_requests += 1

        if self.total_requests == 0:
            return 100.0  # No requests, success rate is 100%

        success_rate = (satisfied_requests / self.total_requests) * 100
        return success_rate

    def get_current_tick(self):
        return self.current_step

    def step(self) -> bool:
        """Run simulation for a single step."""
        # Apply power states at the beginning of each step
        self.apply_power_states()

        # Get new requests from request matrix for this tick
        new_requests = self.matrices.get_matrix(MatrixType.REQUEST)[
            :, self.current_step
        ]

        # Get user devices and compute nodes
        user_devices = [n for n in self.network.nodes if isinstance(n, UserDevice)]

        # Create new requests for users
        for i, request_flag in enumerate(new_requests):
            if request_flag == 1:
                user = user_devices[i]

                # Create the request
                request = Request(
                    tick=self.current_step,
                    tick_time=self.time_step,
                    initial_node=user,
                    get_tick=self.get_current_tick,
                    debug=self.debug,
                )
                request = user.add_request(request)
                compute_nodes = self.network.get_compute_nodes(request)

                # Find optimal compute node based on both compute and network delay
                best_node = None
                best_total_time = float("inf")
                best_path = None
                for compute_node in compute_nodes:
                    # Estimate processing time based on node's compute capacity
                    processing_time = compute_node.estimated_processing_time(request)
                    path = self.network.generate_request_path(user, compute_node)
                    network_delay = self.network.get_network_delay(request, path)
                    total_time = processing_time + network_delay

                    if total_time < best_total_time:
                        best_total_time = total_time
                        best_node = compute_node
                        best_path = path

                # If we found a suitable compute node, assign it and initialize routing
                if best_node:
                    user.assign_target_node(request, best_node)
                    request.path = best_path
                    request.path_index = 1
                    request.update_status(RequestStatus.IN_TRANSIT)

                    # Add request to first transmission queue
                    current_node = request.path[0]
                    next_node = request.path[1]

                    # Find the appropriate link
                    for link in self.network.communication_links:
                        if link.node_a == current_node and link.node_b == next_node:
                            link.add_to_queue(request)
                            request.next_node = next_node
                            self.debug_print(
                                f"Added request {request.id} to transmission queue: {current_node} -> {next_node}"
                            )
                            break

                    self.total_requests += 1
                else:
                    request.update_status(RequestStatus.FAILED)
                    self.debug_print(f"No available compute nodes found for {user}")

        # Update network state
        self.network.tick(self.time_step)

        # Update matrices and stats
        self.matrices.update_assignment_matrix(self.network)
        self.update_request_stats()

        # Update time and step counter
        self.current_time += self.time_step
        self.current_step += 1
        self.system_energy_consumed = self.network.get_total_energy_consumed()
        self.energy_consumption_graph_x.append(self.system_energy_consumed)
        return self.current_time < self.max_time

    def reset(self):
        """Reset the simulation to initial state."""
        self.current_time = 0.0
        self.current_step = 0
        self.network = Network()
        self.matrix_history.clear()
        self.total_requests = 0
        self.request_stats = {status: 0 for status in RequestStatus}
        self.system_energy_consumed = 0
        self.initialize_default_nodes()
        self.initialize_matrices()  # Re-initialize matrices after reset

    def initialize_default_nodes(
        self,
        nb_base_station: int = DEFAULT_BS_COUNT,
        nb_haps: int = DEFAULT_HAPS_COUNT,
        nb_leo: int = DEFAULT_LEO_COUNT,
    ):
        """Initialize network with default nodes or a desired amount"""
        # Add default base stations
        self.set_nodes(BaseStation, nb_base_station)

        # Add default HAPS
        self.set_nodes(HAPS, nb_haps)

        # Add default LEO satellites
        for i in range(nb_leo):
            self.network.add_node(LEO(i))

        # Add default user devices
        self.set_nodes(UserDevice, self.user_count)

    def set_nodes(self, node_type: type, count: int, **kwargs):
        """Generic method to set nodes of a specific type."""
        # Remove existing nodes of this type
        self.network.nodes = [
            node for node in self.network.nodes if not isinstance(node, node_type)
        ]

        # Add new nodes based on type
        if node_type == BaseStation:
            start_x = -(count - 1) * 1.5 / 2
            for i in range(count):
                x_pos = start_x + (i * 1.5)
                self.network.add_node(
                    node_type(i, Position(x_pos, 0), debug=self.debug)
                )

        elif node_type == HAPS:
            start_x = -(count - 1) * 2 / 2
            height = 20
            for i in range(count):
                x_pos = start_x + (i * 2)
                self.network.add_node(node_type(i, Position(x_pos, height)))

        elif node_type == UserDevice:
            for i in range(count):
                x_pos = random.uniform(-4, 4)
                height = -2
                self.network.add_node(node_type(i, Position(x_pos, height)))

    def consumed_energy_graph(self):
        plt.plot(
            self.energy_consumption_graph_y,
            self.energy_consumption_graph_x,
            color="blue",
            marker=".",
        )
        plt.title("Energy consumption")
        plt.xlabel("Secondes")
        plt.ylabel("Cumulative system energy consumed")
        plt.show()

    def update_request_stats(self):
        """Update statistics for all requests in the network"""
        # Reset stats
        self.request_stats = {status: 0 for status in RequestStatus}

        # Count requests in each state
        for user in [n for n in self.network.nodes if isinstance(n, UserDevice)]:
            for request in user.current_requests:
                self.request_stats[request.status] += 1

    def initialize_matrices(self):
        """Initialize all matrices needed for simulation"""
        # Calculate required matrix size based on simulation parameters
        matrix_size = self.max_tick_time + 1  # Add 1 to include the final step

        # Generate request matrix using the new counting method
        self.matrices.generate_request_matrix(
            num_requests=self.network.count_nodes_by_type(UserDevice),
            num_steps=matrix_size,
        )

        # Generate coverage matrix
        self.matrices.generate_coverage_matrix(self.network)

        # Generate power matrix with the strategy
        compute_nodes_count = (
            self.network.count_nodes_by_type(HAPS)
            + self.network.count_nodes_by_type(BaseStation)
            + self.network.count_nodes_by_type(LEO)
        )

<<<<<<< HEAD
=======
        # Set the strategy if not already set
        if not self.strategy:
            self.strategy = StaticRandomStrategy()

        print(self.strategy.get_name())

>>>>>>> 6b5e73f5
        self.matrices.generate_power_matrix(
            compute_nodes_count, matrix_size, self.strategy
        )

    def debug_print(self, *args, **kwargs):
        """Print only if debug mode is enabled"""
        if self.debug:
            print(*args, **kwargs)

    def apply_power_states(self):
        """Apply power states from power matrix to network nodes"""
        power_matrix = self.matrices.get_matrix(MatrixType.POWER_STATE)
        compute_nodes = [
            n for n in self.network.nodes if isinstance(n, (HAPS, BaseStation, LEO))
        ]

        current_power_states = power_matrix[:, self.current_step]

        for node_idx, node in enumerate(compute_nodes):
            if node_idx < len(current_power_states):
                node.set_state(bool(current_power_states[node_idx]))<|MERGE_RESOLUTION|>--- conflicted
+++ resolved
@@ -4,16 +4,10 @@
 import time
 from typing import Optional
 
-<<<<<<< HEAD
-from sympy.strategies.core import switch
-
-from optimisation_ntn.networks.request import RequestStatus
-=======
 import matplotlib.pyplot as plt
 import numpy as np
 
 from optimisation_ntn.networks.request import Request, RequestStatus
->>>>>>> 6b5e73f5
 
 from .algorithms.power_strategy import (
     AllOnStrategy,
@@ -49,11 +43,7 @@
         max_time: float = DEFAULT_MAX_SIMULATION_TIME,
         debug: bool = False,
         user_count: int = DEFAULT_USER_COUNT,
-<<<<<<< HEAD
-        strategy="StaticRandomStrategy",
-=======
         strategy="AllOn",
->>>>>>> 6b5e73f5
     ):
         # Set the random seed if provided
         if seed is not None:
@@ -99,11 +89,8 @@
                 return RandomStrategy()
             case "StaticRandom":
                 return StaticRandomStrategy()
-<<<<<<< HEAD
             case "Genetic":
                 return GeneticAlgorithmStrategy()
-=======
->>>>>>> 6b5e73f5
 
     def run(self) -> float:
         """Run simulation until self.max_time.
@@ -362,15 +349,6 @@
             + self.network.count_nodes_by_type(LEO)
         )
 
-<<<<<<< HEAD
-=======
-        # Set the strategy if not already set
-        if not self.strategy:
-            self.strategy = StaticRandomStrategy()
-
-        print(self.strategy.get_name())
-
->>>>>>> 6b5e73f5
         self.matrices.generate_power_matrix(
             compute_nodes_count, matrix_size, self.strategy
         )
