""" Simulation class that instantiates the Network class and runs the simulation. """

import random
import time
from typing import Optional

import numpy as np
import matplotlib.pyplot as plt

from optimisation_ntn.networks.request import Request, RequestStatus

from .algorithms.power_strategy import AllOnStrategy, PowerStateStrategy
from .matrices.decision_matrices import DecisionMatrices, MatrixType
from .networks.network import Network
from .nodes.base_station import BaseStation
from .nodes.haps import HAPS
from .nodes.leo import LEO
from .nodes.user_device import UserDevice
from .utils.position import Position


class Simulation:
    """Class to run the simulation."""

    DEFAULT_BS_COUNT = 4
    DEFAULT_HAPS_COUNT = 1
    DEFAULT_LEO_COUNT = 1
    DEFAULT_USER_COUNT = 200

    DEFAULT_TICK_TIME = 0.1
    DEFAULT_MAX_SIMULATION_TIME = 10

    def __init__(
        self,
        time_step: float = DEFAULT_TICK_TIME,
        max_time: float = DEFAULT_MAX_SIMULATION_TIME,
        debug: bool = False,
    ):
        self.current_step = 0
        self.current_time = 0.0
        self.time_step = time_step
        self.max_time = max_time
        self.network = Network(debug=debug)
        self.matrices = DecisionMatrices(dimension=self.DEFAULT_USER_COUNT)
        self.strategy: PowerStateStrategy | None = None
        self.matrix_history: list[DecisionMatrices] = []
        self.total_requests = 0
        self.request_stats = {status: 0 for status in RequestStatus}
        self.is_paused = False
        self.debug = debug
        """This value is will be positive, however, it is to be minimised; as a greater value, means greater energy consumption"""
        self.system_energy_consumed = 0
        self.energy_consumption_graph_x = []
        self.energy_consumption_graph_y = np.arange(0, 300.1, 0.1)

        # Initialize with default values
        self.initialize_default_nodes()

        # Initialize matrices after network is set up
        self.initialize_matrices()

    @property
    def max_tick_time(self) -> int:
        """Calculate the maximum number of simulation steps."""
        return int(self.max_time / self.time_step)

    def set_strategy(self, strategy: PowerStateStrategy):
        """Set the optimization strategy to use"""
        self.strategy = strategy

    def run(self) -> float:
        """Run simulation until self.max_time.
        Returns:
            float: Total energy consumed during simulation
        """
        start_time = time.time()

        # Print simulation parameters (always show these)
        print("\nStarting simulation with parameters:")
        print(f"Time step: {self.time_step}s")
        print(f"Max simulation time: {self.max_time}s")
        print(f"{self.network}")
        print("\nSimulation running...\n")

        while self.current_time < self.max_time:
            if not self.step():
                break

        # QoS Evaluation
        success_rate = self.evaluate_qos_satisfaction()
        print(f"\nQoS Success Rate: {success_rate:.2f}%")

        # Calculate execution time and print results (always show these)
        execution_time = time.time() - start_time

        # Calculate total energy consumed
        self.system_energy_consumed = self.network.get_total_energy_consumed()
        print("\nSimulation completed:")
        print(f"Total requests: {self.total_requests}")
        print(f"Execution time: {execution_time:.2f} seconds")
        print(f"Simulation steps: {self.current_step}")
        print(f"Simulated time: {self.current_time:.2f} seconds")
        print(f"Average speed: {self.current_step/execution_time:.0f} steps/second")
        print(f"Total energy consumed: {self.system_energy_consumed} joules\n")

        # Print request statistics (always show these)
        print("\nRequest Statistics:")
        for status, count in self.request_stats.items():
            print(f"{status.name}: {count}")

        if self.debug:
            self.consumed_energy_graph()

        return self.system_energy_consumed

    def evaluate_qos_satisfaction(self) -> float:
        """Evaluate QoS satisfaction for all requests."""
        satisfied_requests = 0

        for user in [n for n in self.network.nodes if isinstance(n, UserDevice)]:
            for request in user.current_requests:

                if request.satisfaction:
                    satisfied_requests += 1

        if self.total_requests == 0:
            return 100.0  # No requests, success rate is 100%

        success_rate = (satisfied_requests / self.total_requests) * 100
        return success_rate

    def step(self) -> bool:
        """Run simulation for a single step."""
        # Get new requests from request matrix for this tick
        new_requests = self.matrices.get_matrix(MatrixType.REQUEST)[
            :, self.current_step
        ]

        # Get user devices and compute nodes
        user_devices = [n for n in self.network.nodes if isinstance(n, UserDevice)]

        # Create new requests for users
        for i, request_flag in enumerate(new_requests):
            if request_flag == 1:
                user = user_devices[i]

                # Create the request
                request = user.create_request(self.current_step)
                compute_nodes = self.network.get_compute_nodes(request)

                # Find optimal compute node based on both compute and network delay
                best_node = None
                best_total_time = float("inf")
                best_path = None
                for compute_node in compute_nodes:
<<<<<<< HEAD
                    # Estimate processing time based on node's compute capacity
                    processing_time = compute_node.processing_time(request)
                    path = self.network.generate_request_path(user, compute_node)
                    network_delay = self.network.get_network_delay(request, path)
                    total_time = processing_time + network_delay

                    if total_time < best_total_time:
                        best_total_time = total_time
                        best_node = compute_node
                        best_path = path

                # If we found a suitable compute node, assign it and initialize routing
                if best_node:
                    user.assign_target_node(request, best_node)
                    request.path = best_path
                    request.path_index = 1
                    request.status = RequestStatus.IN_TRANSIT

                    # Add request to first transmission queue
                    current_node = request.path[0]
                    next_node = request.path[1]

                    # Find the appropriate link
                    for link in self.network.communication_links:
                        if link.node_a == current_node and link.node_b == next_node:
                            link.add_to_queue(request)
                            request.next_node = next_node
                            self.debug_print(
                                f"Added request {request.id} to transmission queue: {current_node} -> {next_node}"
                            )
                            break

                    self.total_requests += 1
=======
                    if compute_node.state and compute_node.processing_frequency > 0:
                        distance = user.position.distance_to(compute_node.position)
                        if distance < min_distance:
                            min_distance = distance
                            closest_compute = compute_node

                # Create request to closest compute node if found
                if closest_compute:
                    request = user.spawn_request(self.current_step, closest_compute)
                    self.debug_print(
                        f"Created request from {user} to {closest_compute} (distance: {min_distance:.2f})"
                    )

                    # Try to route the request through the network
                    if self.network.route_request(request):
                        self.debug_print(f"Request {request.id} routed successfully")
                        self.total_requests += 1
                    else:
                        self.debug_print(f"Failed to route request {request.id}")
>>>>>>> ae9e5f9c
                else:
                    self.debug_print(f"No available compute nodes found for {user}")

        # Update network state
        self.network.tick(self.time_step)

        # Update matrices and stats
        self.matrices.update_assignment_matrix(self.network)
        self.update_request_stats()

        # Update time and step counter
        self.current_time += self.time_step
        self.current_step += 1
        self.system_energy_consumed = self.network.get_total_energy_consumed()
        self.energy_consumption_graph_x.append(self.system_energy_consumed)
        return self.current_time < self.max_time

    def reset(self):
        """Reset the simulation to initial state."""
        self.current_time = 0.0
        self.current_step = 0
        self.network = Network()
        self.matrix_history.clear()
        self.total_requests = 0
        self.request_stats = {status: 0 for status in RequestStatus}
        self.system_energy_consumed = 0
        self.initialize_default_nodes()
        self.initialize_matrices()  # Re-initialize matrices after reset

    def initialize_default_nodes(
        self,
        nb_base_station: int = DEFAULT_BS_COUNT,
        nb_haps: int = DEFAULT_HAPS_COUNT,
        nb_leo: int = DEFAULT_LEO_COUNT,
    ):
        """Initialize network with default nodes or a desired amount"""
        # Add default base stations
        self.set_nodes(BaseStation, nb_base_station)

        # Add default HAPS
        self.set_nodes(HAPS, nb_haps)

        # Add default LEO satellites
        for i in range(nb_leo):
            self.network.add_node(LEO(i))

        # Add default user devices
        self.set_nodes(UserDevice, self.DEFAULT_USER_COUNT)

    def set_nodes(self, node_type: type, count: int, **kwargs):
        """Generic method to set nodes of a specific type."""
        # Remove existing nodes of this type
        self.network.nodes = [
            node for node in self.network.nodes if not isinstance(node, node_type)
        ]

        # Add new nodes based on type
        if node_type == BaseStation:
            start_x = -(count - 1) * 1.5 / 2
            for i in range(count):
                x_pos = start_x + (i * 1.5)
                self.network.add_node(
                    node_type(i, Position(x_pos, 0), debug=self.debug)
                )

        elif node_type == HAPS:
            start_x = -(count - 1) * 2 / 2
            height = 20
            for i in range(count):
                x_pos = start_x + (i * 2)
                self.network.add_node(node_type(i, Position(x_pos, height)))

        elif node_type == UserDevice:
            for i in range(count):
                x_pos = random.uniform(-4, 4)
                height = -2
                self.network.add_node(node_type(i, Position(x_pos, height)))

    def optimize(self, num_iterations: int = 10) -> tuple[float, list[float]]:
        """Run multiple simulations to optimize energy consumption."""
        start_time = time.time()

        print(f"\nStarting optimization with {num_iterations} iterations")
        print("Initial parameters:")
        print(f"Time step: {self.time_step}s")
        print(f"Max simulation time: {self.max_time}s")
        print(f"{self.network}")  # Use Network's string representation
        print("\nOptimization running...\n")

        best_energy = float("inf")
        energy_history = []

        for i in range(num_iterations):
            print(f"Iteration {i+1}/{num_iterations}")
            energy = self.run()
            energy_history.append(energy)

            if energy < best_energy:
                best_energy = energy

            self.reset()

            if self.strategy:
                self.strategy.update_parameters(energy_history)

        # Print optimization results
        execution_time = time.time() - start_time
        print("\nOptimization completed:")
        print(f"Total execution time: {execution_time:.2f} seconds")
        print(
            f"Average time per iteration: {execution_time/num_iterations:.2f} seconds"
        )
        print(f"Best energy found: {best_energy}")

        return best_energy, energy_history

    def calculate_total_energy(self) -> float:
        """Calculate total energy consumed during simulation.

        Returns:
            float: Total energy consumption
        """
        total_energy = 0.0
        for matrix in self.matrix_history:
            # Sum energy consumption from each matrix snapshot
            total_energy += matrix.calculate_energy()
        return total_energy

    def consumed_energy_graph(self):
        plt.plot(
            self.energy_consumption_graph_y,
            self.energy_consumption_graph_x,
            color="blue",
            marker=".",
        )
        plt.title("Energy consumption")
        plt.xlabel("Secondes")
        plt.ylabel("Cumulative system energy consumed")
        plt.show()

    def update_request_stats(self):
        """Update statistics for all requests in the network"""
        # Reset stats
        self.request_stats = {status: 0 for status in RequestStatus}

        # Count requests in each state
        for user in [n for n in self.network.nodes if isinstance(n, UserDevice)]:
            for request in user.current_requests:
                self.request_stats[request.status] += 1

    def initialize_matrices(self):
        """Initialize all matrices needed for simulation"""
        # Calculate required matrix size based on simulation parameters
        matrix_size = self.max_tick_time + 1  # Add 1 to include the final step

        # Generate request matrix using the new counting method
        self.matrices.generate_request_matrix(
            num_requests=self.network.count_nodes_by_type(UserDevice),
            num_steps=matrix_size,
        )

        # Generate coverage matrix
        self.matrices.generate_coverage_matrix(self.network)

        # Generate power matrix using the new counting method
        num_devices = (
            self.network.count_nodes_by_type(HAPS)
            + self.network.count_nodes_by_type(BaseStation)
            + self.network.count_nodes_by_type(LEO)
        )
        self.matrices.generate_power_matrix(
            num_devices=num_devices,
            num_steps=matrix_size,
            strategy=AllOnStrategy(),
        )

    def debug_print(self, *args, **kwargs):
        """Print only if debug mode is enabled"""
        if self.debug:
            print(*args, **kwargs)<|MERGE_RESOLUTION|>--- conflicted
+++ resolved
@@ -153,7 +153,6 @@
                 best_total_time = float("inf")
                 best_path = None
                 for compute_node in compute_nodes:
-<<<<<<< HEAD
                     # Estimate processing time based on node's compute capacity
                     processing_time = compute_node.processing_time(request)
                     path = self.network.generate_request_path(user, compute_node)
@@ -187,27 +186,6 @@
                             break
 
                     self.total_requests += 1
-=======
-                    if compute_node.state and compute_node.processing_frequency > 0:
-                        distance = user.position.distance_to(compute_node.position)
-                        if distance < min_distance:
-                            min_distance = distance
-                            closest_compute = compute_node
-
-                # Create request to closest compute node if found
-                if closest_compute:
-                    request = user.spawn_request(self.current_step, closest_compute)
-                    self.debug_print(
-                        f"Created request from {user} to {closest_compute} (distance: {min_distance:.2f})"
-                    )
-
-                    # Try to route the request through the network
-                    if self.network.route_request(request):
-                        self.debug_print(f"Request {request.id} routed successfully")
-                        self.total_requests += 1
-                    else:
-                        self.debug_print(f"Failed to route request {request.id}")
->>>>>>> ae9e5f9c
                 else:
                     self.debug_print(f"No available compute nodes found for {user}")
 
