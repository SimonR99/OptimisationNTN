""" Simulation class that instantiates the Network class and runs the simulation. """

<<<<<<< HEAD
from typing import Optional
from .networks.network import Network
from .nodes.base_station import BaseStation
from .nodes.haps import HAPS
from .nodes.leo import LEO
from .nodes.user_device import UserDevice
from .utils.type import Position
import random


class Simulation:
    """Class to run the simulation."""
=======
import argparse
import random
import string

from optimisation_ntn.matrices.base_matrice import Matrice
from optimisation_ntn.networks.network import Network
from optimisation_ntn.nodes.base_station import BaseStation
from optimisation_ntn.nodes.haps import HAPS
from optimisation_ntn.nodes.leo import LEO
from optimisation_ntn.nodes.user_device import UserDevice
from optimisation_ntn.utils.type import Position


class Simulation:
    """Class to run the simulation."""

    max_time = 3000
>>>>>>> 38b48474

    DEFAULT_BS_COUNT = 4
    DEFAULT_HAPS_COUNT = 1
    DEFAULT_LEO_COUNT = 1
    DEFAULT_USER_COUNT = 0
    MAX_SIMULATION_TIME = 1000

    def __init__(self):
        self.current_time = 0.0
        self.current_step = 0
        self.step_duration = 0.1  # Duration of each simulation step in seconds
        self.network = Network()
        self.is_paused = False
        
        # Initialize with default values
        self.initialize_default_nodes()

    def step(self):
        """Execute one simulation step"""
        if self.current_time < self.MAX_SIMULATION_TIME and not self.is_paused:
            # Update network with step duration
            self.network.tick(self.step_duration)
            # Increment counters
            self.current_time += self.step_duration
            self.current_step += 1
            return True
        return False

    def initialize_default_nodes(self):
        """Initialize network with default nodes"""
        # Add default base stations
        self.set_base_stations(self.DEFAULT_BS_COUNT)
        
        # Add default HAPS
        self.set_haps(self.DEFAULT_HAPS_COUNT)
        
        # Add default LEO satellites
        for i in range(self.DEFAULT_LEO_COUNT):
            self.network.add_node(LEO(i))

    def set_base_stations(self, num_base_stations: int):
        """Remove all existing base stations and create new ones."""
        # Remove all existing base stations
        self.network.nodes = [
            node for node in self.network.nodes if not isinstance(node, BaseStation)
        ]

        # Add new base stations
        start_x = -(num_base_stations - 1) * 1.5 / 2
        for i in range(num_base_stations):
            x_pos = start_x + (i * 1.5)
            base_station = BaseStation(i, Position(x_pos, 0))
            self.network.add_node(base_station)

<<<<<<< HEAD
=======
        # Initialize with default values
        self.set_base_stations(1)
        self.set_haps(1)
        self.set_users(0)

    def set_base_stations(self, num_base_stations: int):
        """Remove all existing base stations and create new ones."""
        # Remove all existing base stations
        self.network.nodes = [
            node for node in self.network.nodes if not isinstance(node, BaseStation)
        ]

        # Add new base stations
        start_x = -(num_base_stations - 1) * 1.5 / 2
        for i in range(num_base_stations):
            x_pos = start_x + (i * 1.5)
            base_station = BaseStation(i, Position(x_pos, 0))
            self.network.add_node(base_station)

>>>>>>> 38b48474
    def set_haps(self, num_haps: int):
        """Remove all existing HAPS and create new ones."""
        # Remove all existing HAPS
        self.network.nodes = [
            node for node in self.network.nodes if not isinstance(node, HAPS)
        ]

        # Add new HAPS
        start_x = -(num_haps - 1) * 2 / 2
        height = 20  # Height for HAPS layer
        for i in range(num_haps):
            x_pos = start_x + (i * 2)
            haps = HAPS(i, Position(x_pos, height))
            self.network.add_node(haps)

    def set_users(self, num_users: int):
        """Remove all existing users and create new ones with random positions."""
        # Remove all existing users
        self.network.nodes = [
            node for node in self.network.nodes if not isinstance(node, UserDevice)
        ]

        # Add new users with random positions
        for i in range(num_users):
            # Random position between -4 and 4 on x-axis
            x_pos = random.uniform(-4, 4)
            height = -2  # Height for users (below base stations)
            user = UserDevice(i, Position(x_pos, height))
            self.network.add_node(user)
<<<<<<< HEAD
=======

    def reset_network(self):
        """Reset the network to its initial state."""
        self.network = Network()
        self.set_base_stations(1)
        self.set_haps(1)
        self.set_users(0)

    def run(self):
        for _ in range(self.max_time):
            self.network.tick()
>>>>>>> 38b48474

    def reset(self):
        """Reset simulation to initial state"""
        self.current_time = 0.0
        self.current_step = 0
        self.network = Network()
        self.initialize_default_nodes()<|MERGE_RESOLUTION|>--- conflicted
+++ resolved
@@ -1,37 +1,18 @@
 """ Simulation class that instantiates the Network class and runs the simulation. """
 
-<<<<<<< HEAD
+import random
 from typing import Optional
+
 from .networks.network import Network
 from .nodes.base_station import BaseStation
 from .nodes.haps import HAPS
 from .nodes.leo import LEO
 from .nodes.user_device import UserDevice
 from .utils.type import Position
-import random
 
 
 class Simulation:
     """Class to run the simulation."""
-=======
-import argparse
-import random
-import string
-
-from optimisation_ntn.matrices.base_matrice import Matrice
-from optimisation_ntn.networks.network import Network
-from optimisation_ntn.nodes.base_station import BaseStation
-from optimisation_ntn.nodes.haps import HAPS
-from optimisation_ntn.nodes.leo import LEO
-from optimisation_ntn.nodes.user_device import UserDevice
-from optimisation_ntn.utils.type import Position
-
-
-class Simulation:
-    """Class to run the simulation."""
-
-    max_time = 3000
->>>>>>> 38b48474
 
     DEFAULT_BS_COUNT = 4
     DEFAULT_HAPS_COUNT = 1
@@ -45,7 +26,7 @@
         self.step_duration = 0.1  # Duration of each simulation step in seconds
         self.network = Network()
         self.is_paused = False
-        
+
         # Initialize with default values
         self.initialize_default_nodes()
 
@@ -64,10 +45,10 @@
         """Initialize network with default nodes"""
         # Add default base stations
         self.set_base_stations(self.DEFAULT_BS_COUNT)
-        
+
         # Add default HAPS
         self.set_haps(self.DEFAULT_HAPS_COUNT)
-        
+
         # Add default LEO satellites
         for i in range(self.DEFAULT_LEO_COUNT):
             self.network.add_node(LEO(i))
@@ -86,28 +67,6 @@
             base_station = BaseStation(i, Position(x_pos, 0))
             self.network.add_node(base_station)
 
-<<<<<<< HEAD
-=======
-        # Initialize with default values
-        self.set_base_stations(1)
-        self.set_haps(1)
-        self.set_users(0)
-
-    def set_base_stations(self, num_base_stations: int):
-        """Remove all existing base stations and create new ones."""
-        # Remove all existing base stations
-        self.network.nodes = [
-            node for node in self.network.nodes if not isinstance(node, BaseStation)
-        ]
-
-        # Add new base stations
-        start_x = -(num_base_stations - 1) * 1.5 / 2
-        for i in range(num_base_stations):
-            x_pos = start_x + (i * 1.5)
-            base_station = BaseStation(i, Position(x_pos, 0))
-            self.network.add_node(base_station)
-
->>>>>>> 38b48474
     def set_haps(self, num_haps: int):
         """Remove all existing HAPS and create new ones."""
         # Remove all existing HAPS
@@ -137,20 +96,6 @@
             height = -2  # Height for users (below base stations)
             user = UserDevice(i, Position(x_pos, height))
             self.network.add_node(user)
-<<<<<<< HEAD
-=======
-
-    def reset_network(self):
-        """Reset the network to its initial state."""
-        self.network = Network()
-        self.set_base_stations(1)
-        self.set_haps(1)
-        self.set_users(0)
-
-    def run(self):
-        for _ in range(self.max_time):
-            self.network.tick()
->>>>>>> 38b48474
 
     def reset(self):
         """Reset simulation to initial state"""
