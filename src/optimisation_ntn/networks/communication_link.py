--- conflicted
+++ resolved
@@ -73,6 +73,10 @@
         active_count = self.node_b.get_active_count(type(self.node_a))
         return self.total_bandwidth / max(1, active_count)
 
+    def estimate_network_delay(self, request: Request) -> float:
+        """Estimates the network delay for the link."""
+        return request.size / self.calculate_capacity()
+
     @property
     def noise_power(self) -> float:
         """Calculates noise power based on the receiver's spectral noise density."""
@@ -90,17 +94,8 @@
         """Linear scale the dBm to apply in SNR."""
         return 10 ** ((power - 30) / 10)
 
-<<<<<<< HEAD
     def calculate_free_space_path_loss(self) -> float:
         """Calculates Free Space Path Loss for (user-haps, haps-base station, haps-leo)."""
-=======
-    def estimate_network_delay(self, request: Request) -> float:
-        """Estimates the network delay for the link."""
-        return request.size / self.calculate_capacity()
-
-    def calculate_fspl(self) -> float:
-        """Calculates Free-Space Path Loss (FSPL) for the link."""
->>>>>>> 029762c5
         return (
             4 * np.pi * self.link_length * self.carrier_frequency / Earth.speed_of_light
         )
