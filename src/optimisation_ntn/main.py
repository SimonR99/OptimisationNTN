--- conflicted
+++ resolved
@@ -12,11 +12,7 @@
 )
 
 from optimisation_ntn.simulation import Simulation
-<<<<<<< HEAD
 from optimisation_ntn.utils import genetic_config
-from optimisation_ntn.utils.data_export import collect_graph_data
-=======
->>>>>>> 55a9546e
 
 previous_population = None
 
@@ -159,22 +155,7 @@
             # Run the simulation
             total_energy = simulation.run(np.zeros(2))
 
-<<<<<<< HEAD
-            # Collect data for the current iteration
-            iteration_data = {
-                "total_requests": simulation.total_requests,
-                "success_rate": simulation.evaluate_qos_satisfaction(),
-                "total_energy_bs": simulation.total_energy_bs,
-                "total_energy_haps": simulation.total_energy_haps,
-                "total_energy_leo": simulation.total_energy_leo,
-            }
-            all_iterations_data.append(iteration_data)
-
-            print(f"Iteration {i + 1} - Total energy consumed: {total_energy} joules")
-
-    # Compile and export data for all iterations
-    if args.debug:
-        collect_graph_data(all_iterations_data)
+        print(f"Iteration {i + 1} - Total energy consumed: {total_energy} joules")
 
 
 def set_strategy(strategy: str):
@@ -193,10 +174,6 @@
     best_fitness_so_far = ga_instance.best_solutions_fitness[-1]
     print(f"Best Fitness so far: {best_fitness_so_far}")
 
-=======
-        print(f"Iteration {i + 1} - Total energy consumed: {total_energy} joules")
-
->>>>>>> 55a9546e
 
 if __name__ == "__main__":
     parser = create_parser()
